--- conflicted
+++ resolved
@@ -52,9 +52,7 @@
 *.sbm
 *.log
 *.dat
-<<<<<<< HEAD
+
 example.m
 example_statespace.m
-=======
 test.m
->>>>>>> a8155a50
