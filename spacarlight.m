--- conflicted
+++ resolved
@@ -1,1476 +1,1465 @@
-function results = spacarlight(varargin)
-% SPACARLIGHT(nodes, elements, nprops, eprops, rls, opt)
-% runs spacar simulation with reduced set of input arguments. See
-% www.spacar.nl for more information.
-%
-% Created by: M. Nijenhuis and M. Naves
-% Contact: m.naves@utwente.nl
-%
-% CONTRIBUTIONS
-% J.P. Meijaard (complm)
-% S.E. Boer (calc_stiffness, calc_inertia, calcTorsStiff and Spavisual functions)
-% D.H. Wiersma (CWvalues)
-%
-% LIMITATIONS (note that the full Spacar version does allow these things)
-% - Boundary conditions: the orientation of a node can either be fixed or
-% free. It is not possible to create a pinned boundary condition about a certain axis.
-%
-% On each node only a single rotational input can be prescribed
-% Output rotations are provided in quaternions, axis-angle representation and Euler angles (ZYX).
-%
-% For certain desired simulations, the current feature set of
-% spacarlight() is too limited. In that case, the full version of Spacar
-% should be used. It offers *many* more features.
-%
-% NOTE
-% Constrained warping is included by means of an effective torsional
-% stiffness increase.
-%
-% Version 0.76
-% 13-10-2017
-
-version = '0.76';
-
-%% WARNINGS
-warning off backtrace
-
-%% CHECK FOR INCOMPLETE INPUT
-%Temporary disable support for less then 4 input arguments (geometry visualization is not yet completed)
-if nargin==0
-    err('No input was provided.');
-elseif nargin<4 
-    err('At least four input arguments are required.');
-end
-
-switch nargin
-    case 0
-        err('No input was provided.');
-    case 1
-        warn('Incomplete input; no simulation is run.');
-        % validate only nodes
-        [nodes] = validateInput(varargin{:});
-        showInput(nodes);
-        results = [];
-        return
-    case 2
-        warn('Incomplete input; no simulation is run.');
-        % validate only nodes and elements
-        [nodes,elements] = validateInput(varargin{:});
-        showInput(nodes,elements);
-        results = [];
-        return
-    case 3
-        warn('Incomplete input; no simulation is run.');
-        % validate only nodes, elements and nprops
-        [nodes,elements,nprops] = validateInput(varargin{:});
-        showInput(nodes,elements,nprops);
-        results = [];
-        return
-    case 4
-        [nodes,elements,nprops,eprops] = validateInput(varargin{:});
-        rls = []; opt = [];
-        % attempt simulation
-    case 5
-        [nodes,elements,nprops,eprops,rls] = validateInput(varargin{:});
-        opt = [];
-        % attempt simulation
-    case 6
-        [nodes,elements,nprops,eprops,rls,opt] = validateInput(varargin{:});
-        if isfield(opt,'showinputonly') && opt.showinputonly == true
-            showInput(nodes,elements,nprops,eprops);
-            results = [];
-            return
-        end
-        % attempt simulation
-    otherwise
-        err('Expecting a maximum of 6 input arguments.');
-end
-
-
-%% INITIALIZE VARIABLES, SET DEFAULTS (DO NOT SET DEFAULTS IN VALIDATEINPUT())
-results     = [];
-id_inputx   = false;                %identifier to check for prescribed input displacements/rotations
-id_inputf   = false;                %identifier to check for external load
-x_count     = size(nodes,1)*2+1;    %counter for node numbering
-e_count     = 1;                    %counter for element numbering
-X_list      = [];                   %list with node numbers
-E_list      = [];                   %list with element numbers
-
-%if no opt struct provided, create empty one
-if ~(exist('opt','var') && isstruct(opt)); opt=struct(); end
-%set filename, even if not specified
-if isfield(opt,'filename') && ~isempty(opt.filename)
-    filename = opt.filename;
-else
-    filename = 'spacar_file';
-end
-%determine whether silent mode
-if isfield(opt,'silent') && opt.silent == 1
-    silent = 1;
-else
-    silent = 0;
-end
-
-
-%% CHECK EXISTENCE OF REQUIRED FUNCTIONS
-ensure((exist('spavisual','file') == 2 || exist('spavisual','file') == 6),'spavisual() is not in your path.');
-ensure((exist('stressbeam','file') == 2 || exist('stressbeam','file') == 6),'stressbeam() is not in your path (typically part of spavisual package).');
-ensure(exist('spacar','file') == 3,'spacar() is not in your path.');
-
-
-%% START CREATING DATFILE
-pr_I = sprintf('#Dat-file generated with SPACAR Light version %s\n#Date: %s',version,datetime);
-
-
-%% USERDEFINED NODES
-pr_N = sprintf('#NODES\t Nn\t\t\tX\t\t\tY\t\t\tZ');
-%print all nodes provides by user
-for i=1:size(nodes,1)
-    pr_N = sprintf('%s\nX\t\t%3u\t\t\t%6f\t%6f\t%6f\t\t#node %u',pr_N,(i-1)*2+1,nodes(i,1),nodes(i,2),nodes(i,3),i);
-end
-
-
-%% ELEMENTS
-pr_E = sprintf('#ELEMENTS\t Ne\t\t Xp\t Rp\t Xq\t Rq\t\tOx\t\t\tOy\t\t\tOz');
-pr_D = sprintf('#DEF#\t\t Ne\t\t d1\t d2\t d3\t d4\t d5\t d6');
-for i=1:size(elements,1)
-    pr_E = sprintf('%s\n#element %u',pr_E,i);
-
-    N_p         = elements(i,1);            %p-node nodenumber
-    N_q         = elements(i,2);            %q-node nodenumber
-    X_list(i,1) = N_p;                      %store p-node in X_list
-
-    % get element property set corresponding to element i
-    i_set = 0;
-    for j=1:size(eprops,2)
-        if any(eprops(j).elems==i)
-            %element i is in property set i_set%
-            i_set = j;
-            
-            %get element information
-            N           = eprops(j).nbeams;    %number of beams per userdefined element
-            Orien       = eprops(j).orien;      %orientation local y-vector
-            Flex        = eprops(j).flex;       %flexibility of this element
-        end
-    end
-    if i_set == 0 %if element does not exist in any element set
-        N = 1;
-        Orien = [0 1 0];
-        Flex = [];
-    end
-    
-    if N>1 %if more than 1 beam
-        X_p = nodes(N_p,1:3);   %Location p-node
-        X_q = nodes(N_q,1:3);   %Location q-node
-        V   = X_q - X_p;        %Vector from p to q-node
-
-        %create additional intermediate nodes
-        for k = 1:N-1
-
-            X = X_p+V/N*k;              %intermediate node position
-            pr_N = sprintf('%s\nX\t\t%3u\t\t\t%6f\t%6f\t%6f\t\t#intermediate node',pr_N,x_count,X(1),X(2),X(3));
-            X_list(i,k+1) = x_count;    %add intermediate node to X_list
-
-            if k==1 %if the first beam, connect to p-node and first intermediate node
-                pr_E = sprintf('%s\nBEAM\t\t%3u\t\t%3u\t%3u\t%3u\t%3u\t\t%6f\t%6f\t%6f\t\t#beam %u',pr_E,e_count,(N_p-1)*2+1,(N_p-1)*2+2,x_count,x_count+1,Orien(1),Orien(2),Orien(3),k);
-            else    %if not the first beam, connect to two intermediate nodes
-                pr_E = sprintf('%s\nBEAM\t\t%3u\t\t%3u\t%3u\t%3u\t%3u\t\t%6f\t%6f\t%6f\t\t#beam %u',pr_E,e_count,x_count-2,x_count-1,x_count,x_count+1,Orien(1),Orien(2),Orien(3),k);
-            end
-
-            if ~isempty(Flex)        %if element has flexibility, add dyne (no rlse, rlse is only added to last beam in element i)
-                pr_D = sprintf('%s\nDYNE\t\t%3u\t',pr_D,e_count);
-                for m=1:length(Flex) %loop over all flexible deformation modes
-                    pr_D = sprintf('%s\t%3u',pr_D,Flex(m));
-                end
-            end
-
-            E_list(i,k) = e_count;      %add beam number to E_list
-            e_count     = e_count+1;    %increase beam counter by 1
-            x_count     = x_count+2;    %increase node counter by 2 (+1 for rotation node)
-        end
-
-        %for the last beam in element i, connect to last intermediate node and q-node
-        pr_E = sprintf('%s\nBEAM\t\t%3u\t\t%3u\t%3u\t%3u\t%3u\t\t%6f\t%6f\t%6f\t\t#beam %u',pr_E,e_count,x_count-2,x_count-1,(N_q-1)*2+1,(N_q-1)*2+2,Orien(1),Orien(2),Orien(3),k+1);
-
-        X_list(i,k+2) = N_q;        %add q-node to X_list
-        E_list(i,k+1) = e_count;    %add beam number to E_list
-
-    else %if only a single beam is used, directly connect to p and q-node without intermediate noodes
-        pr_E = sprintf('%s\nBEAM\t\t%3u\t\t%3u\t%3u\t%3u\t%3u\t\t%6f\t%6f\t%6f\t\t#beam %u',pr_E,e_count,(N_p-1)*2+1,(N_p-1)*2+2,(N_q-1)*2+1,(N_q-1)*2+2,Orien(1),Orien(2),Orien(3));
-
-        X_list(i,2) = N_q;          %add q-node to X_list
-        E_list(i,1) = e_count;      %add beam number to E_list
-    end
-
-    %for the last beam only, add dyne and/or rlse
-    if ((~exist('rls','var') || isempty(rls)) && ~isempty(Flex)) %if no rlse, add all flexible deformation modes as dyne
-        pr_D = sprintf('%s\nDYNE\t\t%3u\t',pr_D,e_count);
-        for m=1:length(Flex)    %loop over all flexible deformation modes
-            pr_D = sprintf('%s\t%3u',pr_D,Flex(m));
-        end       
-    else%if some rls are specified
-        %compensate size of rls if size is smaller than element list
-        if i>size(rls,2)
-            rls(i).def = [];
-        end
-
-        % add dyne
-        if ~isempty(Flex)                           %if some flexibility is specified
-            dyn_added = false;                      %reset identifier to check if string 'dyne' is added
-            for m=1:length(Flex)                    %loop over all flexible deformation modes
-                if ~(sum(rls(i).def==Flex(m))>0)   %if flexible deformation mode is not a rlse, it is dyne
-                    if ~dyn_added                   %only add string 'dyne' if it is not yet added
-                        pr_D = sprintf('%s\nDYNE\t\t%3u\t',pr_D,e_count);
-                        dyn_added = true;           %set 'dyne' identifier
-                    end
-                    pr_D = sprintf('%s\t%3u',pr_D,Flex(m));
-                end
-            end
-        end
-
-        % add rlse
-        rlse_added = false;                    %reset identifier to check if string 'rlse' is added
-        for m=1:length(rls(i).def)             %loop over all released deformation modes
-            if ~rlse_added                     %only add string 'rlse' if it is not yet added
-                pr_D = sprintf('%s\nRLSE\t\t%3u\t',pr_D,e_count);
-                rlse_added = true;
-            end
-            pr_D = sprintf('%s\t%3u',pr_D,rls(i).def(m));
-        end
-    end
-
-    e_count = e_count+1; %increase beam counter by 1 for last beam in the element
-    x_count = x_count+2; %increase node counter by 2 (+1 for rotation node)
-end
-
-
-%% NODE FIXES AND INPUTS
-pr_fix = sprintf('#FIXES\t Nn');
-pr_input = sprintf('#INPUT\t Nn\t\tdir');
-if size(nodes,1)<size(nprops,2)
-    err('Node properties applied to non-existing nodes.')
-end
-
-for i=1:size(nprops,2)
-    %fixes
-    if(isfield(nprops(i),'fix') && ~isempty(nprops(i).fix));            pr_fix = sprintf('%s\nFIX\t\t%3u  \nFIX\t\t%3u',pr_fix,(i-1)*2+1,(i-1)*2+2); end
-    if(isfield(nprops(i),'fix_pos') && ~isempty(nprops(i).fix_pos));    pr_fix = sprintf('%s\nFIX\t\t%3u',pr_fix,(i-1)*2+1);   end
-    if(isfield(nprops(i),'fix_x') && ~isempty(nprops(i).fix_x));        pr_fix = sprintf('%s\nFIX\t\t%3u\t\t1',pr_fix,(i-1)*2+1);  end
-    if(isfield(nprops(i),'fix_y') && ~isempty(nprops(i).fix_y));        pr_fix = sprintf('%s\nFIX\t\t%3u\t\t2',pr_fix,(i-1)*2+1);  end
-    if(isfield(nprops(i),'fix_z') && ~isempty(nprops(i).fix_z));        pr_fix = sprintf('%s\nFIX\t\t%3u\t\t3',pr_fix,(i-1)*2+1);  end
-    if(isfield(nprops(i),'fix_orien') && ~isempty(nprops(i).fix_orien)); pr_fix= sprintf('%s\nFIX\t\t%3u',pr_fix,(i-1)*2+2);   end
-    
-    %input displacements
-    if((isfield(nprops(i),'displ_x') && ~isempty(nprops(i).displ_x)) ||...
-            (isfield(nprops(i),'displ_initial_x') && ~isempty(nprops(i).displ_initial_x)));   pr_input = sprintf('%s\nINPUTX\t%3u\t\t1',pr_input,(i-1)*2+1);id_inputx = true;    end
-    if((isfield(nprops(i),'displ_y') && ~isempty(nprops(i).displ_y)) ||...
-            (isfield(nprops(i),'displ_initial_y') && ~isempty(nprops(i).displ_initial_y)));   pr_input = sprintf('%s\nINPUTX\t%3u\t\t2',pr_input,(i-1)*2+1);id_inputx = true;    end
-    if((isfield(nprops(i),'displ_z') && ~isempty(nprops(i).displ_z)) ||...
-            (isfield(nprops(i),'displ_initial_z') && ~isempty(nprops(i).displ_initial_z)));   pr_input = sprintf('%s\nINPUTX\t%3u\t\t3',pr_input,(i-1)*2+1);id_inputx = true;    end
-    
-    %input rotations
-    id_inputr = 0; %identifier to count the number of input rotations
-    if((isfield(nprops(i),'rot_x') && ~isempty(nprops(i).rot_x)) ||...
-            (isfield(nprops(i),'rot_initial_x') && ~isempty(nprops(i).rot_initial_x))); pr_input = sprintf('%s\nINPUTX\t%3u\t\t4',pr_input,(i-1)*2+2);id_inputx = true; id_inputr=id_inputr+1; end
-    if((isfield(nprops(i),'rot_y') && ~isempty(nprops(i).rot_y)) ||...
-            (isfield(nprops(i),'rot_initial_y') && ~isempty(nprops(i).rot_initial_y))); pr_input = sprintf('%s\nINPUTX\t%3u\t\t3',pr_input,(i-1)*2+2);id_inputx = true; id_inputr=id_inputr+1; end
-    if((isfield(nprops(i),'rot_z') && ~isempty(nprops(i).rot_z)) ||...
-            (isfield(nprops(i),'rot_initial_z') && ~isempty(nprops(i).rot_initial_z))); pr_input = sprintf('%s\nINPUTX\t%3u\t\t2',pr_input,(i-1)*2+2);id_inputx = true; id_inputr=id_inputr+1; end
-    if id_inputr>1 %if multiple rotations are prescribed, problems can arise with quaternion<->euler conversion
-        err('Multiple rotational inputs defined for node %u. Only a single input rotation can be added to a node.',i)
-    end
-end
-
-
-
-%% STIFFNESS/INERTIA PROPS
-pr_stiff = sprintf('#STIFFNESS\t Ne\t\t\tEA\t\t\t\t\t\tGJt\t\t\t\tEIy\t\t\t\tEIz\t\t\t\tShear Y\t\t\tShear Z');
-pr_mass = sprintf('#MASS\t\t Ne\t\t\tM/L\t\t\t\tJxx/L\t\t\tJyy/L\t\t\tJzz/L\t\t\tJyz/L');
-for i=1:size(eprops,2) %loop over each element property set
-    
-    %only write stiffness and mass values when deformations are flexible
-    if (isfield(eprops(i),'flex') && ~isempty(eprops(i).flex))
-        stiffness = calc_stiffness(eprops(i)); %calculate stiffness values
-        inertia = calc_inertia(eprops(i));     %calculate mass properties
-        for j=1:length(eprops(i).elems)                        %loop over all elemenents in element property set
-            switch eprops(i).cshape
-                case 'rect'
-                    L   = norm(nodes(elements(eprops(i).elems(j),2),:)...
-                        - nodes(elements(eprops(i).elems(j),1),:));    %calculate flexure length for constrained warping values
-                    cw  = cw_values(L,eprops(i));                      %calculate constrained warping values
-                case 'circ'
-                    cw = 1;
-            end
-            
-            for k=1:size(E_list,2)                                  %loop over all beams in the element
-                El = E_list(eprops(i).elems(j),k);
-                if El>0
-                    pr_stiff = sprintf('%s\nESTIFF\t\t%3u\t%20f\t%15f\t%15f\t%15f\t%15f\t%15f',pr_stiff,El,stiffness(1),cw*stiffness(2),stiffness(3),stiffness(4),stiffness(5),stiffness(6));
-                end
-            end
-            for k=1:size(E_list,2) %write mass/inertia values
-                El = E_list(eprops(i).elems(j),k); %loop over all beams in element set
-                if El>0
-                    pr_mass = sprintf('%s\nEM\t\t\t%3u\t\t%15.10f\t%15.10f\t%15.10f\t%15.10f\t%15.10f',pr_mass,El,inertia(1),inertia(2),inertia(3),inertia(4),inertia(5));
-                end
-            end
-        end
-    end
-    
-end
-
-
-%% FORCES/MOMENTS/NODAL MASSES
-pr_force =  sprintf('#FORCES\t\t Nn\t\tFx\t\t\tFy\t\t\tFz');
-pr_moment =  sprintf('#MOMENTS\t Nn\t\tMx\t\t\tMy\t\t\tMz');
-pr_dispr =  sprintf('#INPUTR\t\t Nn\t\tdir\t\tdr');
-pr_dispx =  sprintf('#INPUTX\t\t Nn\t\tdir\t\tdx');
-pr_nm =  sprintf('#MASS\t\t  Nn\tM,Ixx\t\tIxy\t\t\tIxz\t\t\tIyy\t\t\tIyz\t\t\tIzz');
-id_ini  = false; %check for initial loading or displacement
-id_add  = false; %check for aditional loading or displacement
-
-for i=1:size(nprops,2) %loop over all user defined nodes
-    %forces
-    if(isfield(nprops(i),'force') && ~isempty(nprops(i).force));                    pr_force = sprintf('%s\nDELXF\t\t%3u\t\t%6f\t%6f\t%6f',pr_force,(i-1)*2+1,nprops(i).force(1),nprops(i).force(2),nprops(i).force(3));                           id_add = true;  id_inputf=true; end
-    if(isfield(nprops(i),'force_initial') && ~isempty(nprops(i).force_initial));    pr_force = sprintf('%s\nXF\t\t\t%3u\t\t%6f\t%6f\t%6f',pr_force,(i-1)*2+1,nprops(i).force_initial(1),nprops(i).force_initial(2),nprops(i).force_initial(3));   id_ini = true;  id_inputf=true; end
-    
-    %moments
-    if(isfield(nprops(i),'moment') && ~isempty(nprops(i).moment)) %#ok<*ALIGN>
-        moments = nprops(i).moment;
-        pr_moment = sprintf('%s\nDELXF\t\t%3u\t\t%6f\t%6f\t%6f\t%6f',pr_moment,(i-1)*2+2,moments(1),moments(2),moments(3));                                       id_add = true;  id_inputf=true; end
-    if(isfield(nprops(i),'moment_initial') && ~isempty(nprops(i).moment_initial))
-        moments_i = nprops(i).moment_initial;
-        pr_moment = sprintf('%s\nXF\t\t\t%3u\t\t%6f\t%6f\t%6f\t%6f',pr_moment,(i-1)*2+2,moments_i(1),moments_i(2),moments_i(3));                                 id_ini = true;  id_inputf=true; end
-    
-    %displacements
-    if(isfield(nprops(i),'displ_x') && ~isempty(nprops(i).displ_x));                  pr_dispx = sprintf('%s\nDELINPX\t\t%3u\t\t1\t\t%6f',pr_dispx,(i-1)*2+1,nprops(i).displ_x(1));                       id_add = true; end
-    if(isfield(nprops(i),'displ_y') && ~isempty(nprops(i).displ_y));                  pr_dispx = sprintf('%s\nDELINPX\t\t%3u\t\t2\t\t%6f',pr_dispx,(i-1)*2+1,nprops(i).displ_y(1));                       id_add = true; end
-    if(isfield(nprops(i),'displ_z') && ~isempty(nprops(i).displ_z));                  pr_dispx = sprintf('%s\nDELINPX\t\t%3u\t\t3\t\t%6f',pr_dispx,(i-1)*2+1,nprops(i).displ_z(1));                       id_add = true; end
-    if(isfield(nprops(i),'displ_initial_x') && ~isempty(nprops(i).displ_initial_x));  pr_dispx = sprintf('%s\nINPUTX\t\t%3u\t\t1\t\t%6f',pr_dispx,(i-1)*2+1,nodes(i,1) + nprops(i).displ_initial_x(1));  id_ini = true; end
-    if(isfield(nprops(i),'displ_initial_y') && ~isempty(nprops(i).displ_initial_y));  pr_dispx = sprintf('%s\nINPUTX\t\t%3u\t\t2\t\t%6f',pr_dispx,(i-1)*2+1,nodes(i,2) + nprops(i).displ_initial_y(1));  id_ini = true; end
-    if(isfield(nprops(i),'displ_initial_z') && ~isempty(nprops(i).displ_initial_z));  pr_dispx = sprintf('%s\nINPUTX\t\t%3u\t\t3\t\t%6f',pr_dispx,(i-1)*2+1,nodes(i,3) +nprops(i).displ_initial_z(1));   id_ini = true; end
-    
-    %rotations
-    if(isfield(nprops(i),'rot_x') && ~isempty(nprops(i).rot_x));                rot = eul2quat([nprops(i).rot_x(1) 0 0]);
-        pr_dispr = sprintf('%s\nDELINPX\t\t%3u\t\t4\t\t%6f',pr_dispr,(i-1)*2+2,rot(4)); id_add = true; end
-    if(isfield(nprops(i),'rot_y') && ~isempty(nprops(i).rot_y));                rot = eul2quat([0 nprops(i).rot_y(1) 0]);
-        pr_dispr = sprintf('%s\nDELINPX\t\t%3u\t\t3\t\t%6f',pr_dispr,(i-1)*2+2,rot(3)); id_add = true; end
-    if(isfield(nprops(i),'rot_z') && ~isempty(nprops(i).rot_z));                rot = eul2quat([0 0 nprops(i).rot_z(1)]);
-        pr_dispr = sprintf('%s\nDELINPX\t\t%3u\t\t2\t\t%6f',pr_dispr,(i-1)*2+2,rot(2)); id_add = true; end
-    if(isfield(nprops(i),'rot_initial_x') && ~isempty(nprops(i).rot_initial_x));rot = eul2quat([nprops(i).rot_initial_x(1) 0 0]);
-        pr_dispr = sprintf('%s\nINPUTX\t\t%3u\t\t4\t\t%6f',pr_dispr,(i-1)*2+2,rot(4));  id_ini = true; end
-    if(isfield(nprops(i),'rot_initial_y') && ~isempty(nprops(i).rot_initial_y));rot = eul2quat([0 nprops(i).rot_initial_y(1) 0]);
-        pr_dispr = sprintf('%s\nINPUTX\t\t%3u\t\t3\t\t%6f',pr_dispr,(i-1)*2+2,rot(3));  id_ini = true; end
-    if(isfield(nprops(i),'rot_initial_z') && ~isempty(nprops(i).rot_initial_z));rot = eul2quat([0 0 nprops(i).rot_initial_z(1)]);
-        pr_dispr = sprintf('%s\nINPUTX\t\t%3u\t\t2\t\t%6f',pr_dispr,(i-1)*2+2,rot(2));  id_ini = true; end
-    
-    %nodal masses/inertia
-    if(isfield(nprops(i),'mass') && ~isempty(nprops(i).mass));                      pr_nm = sprintf('%s\nXM\t\t\t%3u\t\t%6f',pr_nm,(i-1)*2+1,nprops(i).mass); end
-    if(isfield(nprops(i),'mominertia') && ~isempty(nprops(i).mominertia));          pr_nm = sprintf('%s\nXM\t\t\t%3u\t\t%6f\t%6f\t%6f\t%6f\t%6f\t%6f',pr_nm,(i-1)*2+2,nprops(i).mominertia(1),nprops(i).mominertia(2),nprops(i).mominertia(3),...
-            nprops(i).mominertia(4),nprops(i).mominertia(5),nprops(i).mominertia(6)); end
-end
-
-
-%% ADITIONAL OPTIONS
-%GRAVITY
-pr_add = sprintf('#ADDITIONAL PROPERTIES');
-if (exist('opt','var') && isstruct(opt) && isfield(opt,'gravity') && ~isempty(opt.gravity))
-    pr_add = sprintf('%s\n#\t\t\tGx\t\t\tGy\t\t\tGz\nGRAVITY\t\t%6f\t%6f\t%6f',pr_add,opt.gravity(1),opt.gravity(2),opt.gravity(3));
-end
-
-%ITERSTEP SETTINGS
-if (exist('opt','var') && isstruct(opt) && isfield(opt,'loadsteps') && ~isempty(opt.loadsteps) && opt.loadsteps>0)
-    ensure((mod(opt.loadsteps,1)==0 && opt.loadsteps>0),'Number of loadsteps (opt.loadsteps) have to be a positive integer.')
-    steps = opt.loadsteps-1;
-else
-    steps = 9;
-end
-if      (id_ini && id_add);      pr_add = sprintf('%s\n\nITERSTEP\t10\t%3u\t0.0000005\t1\t3\t%3u',pr_add,steps,steps);    %if initial and aditional loading/displacement
-elseif  (id_ini && ~id_add);     pr_add = sprintf('%s\n\nITERSTEP\t10\t1\t0.0000005\t1\t1\t%3u',pr_add,steps);    %if initial loading/displacement
-elseif  (~id_ini && id_add);     pr_add = sprintf('%s\n\nITERSTEP\t10\t%3u\t0.0000005\t1\t3\t0',pr_add,steps);     %if initial loading/displacement
-else                             pr_add = sprintf('%s\n\nITERSTEP\t10\t1\t0.0000005\t1\t1\t0',pr_add);  end %no loading/displacement
-
-% %TRANSFER FUNCTION INPUT/OUTPUT
-% if ((isfield(opt,'transfer_in') && ~isempty(opt.transfer_in)) ||  (isfield(opt,'transfer_out') && ~isempty(opt.transferout)))
-%     if id_inputx
-%         disp('Warning: input displacement is prediscribed, possibly affecting input/ouput transfer function.')
-%     end
-%
-%     fprintf(fileID,'\n\nEND\nHALT\n\n');
-%     for i=1:size(opt.transfer_in,2) %add inputs
-%         switch opt.transfer_in(i).cshape
-%             case 'force_x';     fprintf(fileID,'\nINPUTF %2u %3u 1',i,(opt.transfer_in(i).node-1)*2+1);
-%             case 'force_y';     fprintf(fileID,'\nINPUTF %2u %3u 2',i,(opt.transfer_in(i).node-1)*2+1);
-%             case 'force_z';     fprintf(fileID,'\nINPUTF %2u %3u 3',i,(opt.transfer_in(i).node-1)*2+1);
-%                 %TO BE DONE
-%                 %case 'moment_x';    fprintf(fileID,'\nINPUTF %2u %3u 4',i,(opt.transfer_in(i).node-1)*2+2);
-%                 %case 'moment_y';    fprintf(fileID,'\nINPUTF %2u %3u 3',i,(opt.transfer_in(i).node-1)*2+2);
-%                 %case 'moment_z';    fprintf(fileID,'\nINPUTF %2u %3u 2',i,(opt.transfer_in(i).node-1)*2+2);
-%
-%             case 'displ_x';      fprintf(fileID,'\nINX %2u %3u 1',i,(opt.transfer_in(i).node-1)*2+1);
-%             case 'displ_y';      fprintf(fileID,'\nINX %2u %3u 2',i,(opt.transfer_in(i).node-1)*2+1);
-%             case 'displ_z';      fprintf(fileID,'\nINX %2u %3u 3',i,(opt.transfer_in(i).node-1)*2+1);
-%                 %case 'rot_x';       fprintf(fileID,'\nINX %2u %3u 4',i,(opt.transfer_in(i).node-1)*2+2);
-%                 %case 'rot_y';       fprintf(fileID,'\nINX %2u %3u 3',i,(opt.transfer_in(i).node-1)*2+2);
-%                 %case 'rot_z';       fprintf(fileID,'\nINX %2u %3u 2',i,(opt.transfer_in(i).node-1)*2+2);
-%         end
-%     end
-%     for i=1:size(opt.transfer_out,2) %add outputs
-%         switch opt.transfer_out(i).cshape
-%             case 'force_x';     fprintf(fileID,'\nOUTF %2u %3u 1',i,(opt.transfer_out(i).node-1)*2+1);
-%             case 'force_y';     fprintf(fileID,'\nOUTF %2u %3u 2',i,(opt.transfer_out(i).node-1)*2+1);
-%             case 'force_z';     fprintf(fileID,'\nOUTF %2u %3u 3',i,(opt.transfer_out(i).node-1)*2+1);
-%                 %TO BE DONE
-%                 %case 'moment_x';    fprintf(fileID,'\nOUTF %2u %3u 4',i,(opt.transfer_out(i).node-1)*2+2);
-%                 %case 'moment_y';    fprintf(fileID,'\nOUTF %2u %3u 3',i,(opt.transfer_out(i).node-1)*2+2);
-%                 %case 'moment_z';    fprintf(fileID,'\nOUTF %2u %3u 2',i,(opt.transfer_out(i).node-1)*2+2);
-%
-%             case 'displ_x';      fprintf(fileID,'\nOUTX %2u %3u 1',i,(opt.transfer_out(i).node-1)*2+1);
-%             case 'displ_y';      fprintf(fileID,'\nOUTX %2u %3u 2',i,(opt.transfer_out(i).node-1)*2+1);
-%             case 'displ_z';      fprintf(fileID,'\nOUTX %2u %3u 3',i,(opt.transfer_out(i).node-1)*2+1);
-%                 %case 'rot_x';       fprintf(fileID,'\nOUTX %2u %3u 4',i,(opt.transfer_out(i).node-1)*2+2);
-%                 %case 'rot_y';       fprintf(fileID,'\nOUTX %2u %3u 3',i,(opt.transfer_out(i).node-1)*2+2);
-%                 %case 'rot_z';       fprintf(fileID,'\nOUTX %2u %3u 2',i,(opt.transfer_out(i).node-1)*2+2);
-%         end
-%     end
-% end
-
-
-
-%% VISUALIZATION
-pr_vis = sprintf('VISUALIZATION');
-for i=1:size(eprops,2) %loop over all element property sets
-    
-    %CROSSECTIONAL PROPERTIES
-    pr_vis = sprintf('%s\n\nBEAMPROPS',pr_vis);
-    for j=1:length(eprops(i).elems) %loop over all elemenents in element set i
-        for k=1:size(E_list,2)
-            El = E_list(eprops(i).elems(j),k);
-            if El>0
-                pr_vis = sprintf('%s\t%3u',pr_vis,El);
-            end
-        end
-    end
-    
-    if (isfield(eprops(i),'cshape') && ~isempty(eprops(i).cshape))
-        switch eprops(i).cshape
-            case 'rect'
-                pr_vis = sprintf('%s\nCROSSTYPE\t  RECT',pr_vis);
-                pr_vis = sprintf('%s\nCROSSDIM\t  %6f\t%6f',pr_vis,eprops(i).dim(1),eprops(i).dim(2));
-            case 'circ'
-                pr_vis = sprintf('%s\nCROSSTYPE\t  CIRC',pr_vis);
-                pr_vis = sprintf('%s\nCROSSDIM\t  %f',pr_vis,eprops(i).dim(1));
-        end
-    end
-    
-    %COLOR
-    if (isfield(eprops(i),'color') && ~isempty(eprops(i).color))
-        pr_vis = sprintf('%s\n\nGRAPHICS',pr_vis);
-        for j=1:length(eprops(i).elems)
-            for k=1:size(E_list,2)
-                El = E_list(eprops(i).elems(j),k);
-                if El>0
-                    pr_vis = sprintf('%s\t%3u',pr_vis,El);
-                end
-            end
-        end
-        pr_vis = sprintf('%s\nFACECOLOR\t  %6f %6f %6f',pr_vis,eprops(i).color(1),eprops(i).color(2),eprops(i).color(3));
-    end
-    
-    %VISIBILITY
-    if (isfield(eprops(i),'hide') && ~isempty(eprops(i).hide) && eprops(i).hide==1)
-        pr_vis = sprintf('%s\n\nDONOTDRAW',pr_vis);
-        for j=1:length(eprops(i).elems)
-            for k=1:size(E_list,2)
-                El = E_list(eprops(i).elems(j),k);
-                if El>0
-                    pr_vis = sprintf('%s\t%u',pr_vis,El);
-                end
-            end
-        end
-    end
-end
-
-fileID = fopen([filename '.dat'],'w');
-print_dat(fileID,'%s\n\n\n\n',pr_I);
-print_dat(fileID,'%s\n\n\n\n',pr_N);
-print_dat(fileID,'%s\n\n\n\n',pr_E);
-print_dat(fileID,'%s\n\n\n\n',pr_D);
-print_dat(fileID,'%s\n\n\n\n',pr_fix);
-print_dat(fileID,'%s\n\n\n',pr_input);
-fprintf(fileID,'\nEND\nHALT\n\n\n');
-print_dat(fileID,'%s\n\n\n\n',pr_stiff);
-print_dat(fileID,'%s\n\n\n\n',pr_mass);
-print_dat(fileID,'%s\n\n\n\n',pr_force);
-print_dat(fileID,'%s\n\n\n\n',pr_moment);
-print_dat(fileID,'%s\n\n\n\n',pr_dispr);
-print_dat(fileID,'%s\n\n\n\n',pr_dispx);
-print_dat(fileID,'%s\n\n\n\n',pr_nm);
-print_dat(fileID,'%s\n\n\n\n',pr_add);
-fprintf(fileID,'END\nEND\n\n\n\n');
-print_dat(fileID,'%s',pr_vis);
-fclose(fileID); %datfile finished!
-
-
-%% SIMULATE CONSTRAINTS
-if ~(silent)
-    try %try to run spacar in silent mode
-        warning('off','all')
-        [~] = spacar(-0,filename);
-        warning('on','all')
-<<<<<<< HEAD
-    catch msg
-        switch msg.message
-            case 'ERROR in subroutine PRPARE: Too many DOFs.'
-                 err('To many degrees of freedom. Decrease the number of elements or the number of flexible deformations.');
-            otherwise
-                err('Connectivity incorrect. Check element properties, node properties, element connectivity etc.\nCheck the last line of the .log file for more information.');
-=======
-    catch
-        try %retry to run spacar in non-silent mode for old spacar versions
-            warning('off','all')
-            spacar(0,filename);
-            warning('on','all')
-            warning('You are using an old version of spacar')
-            old_version = true;
-        catch
-            err('Connectivity incorrect. Check element properties, node properties, element connectivity etc.\nCheck the last line of the .log file for more information.');
->>>>>>> 48e96b9f
-        end
-    end
-    
-    %CHECK CONSTRAINTS
-    sbd     = [filename '.sbd'];
-    nep     = getfrsbf(sbd,'nep');
-    nxp     = getfrsbf(sbd,'nxp');
-    nddof   = getfrsbf(sbd,'nddof');
-    le      = getfrsbf(sbd,'le');
-    BigD    = getfrsbf(sbd,'bigd',1);
-    Dcc     = BigD( 1:(nep(1)+nep(3)+nep(4)) , nxp(1)+(1:nxp(2)) );
-    [ U, s, V ] = svd(Dcc);
-    s       = diag(s);
-    
-    if isempty(s) %%% TO BE DONE: s can be empty. What does this mean? => no calculable nodes? no freedom?
-        return
-    end
-    
-    nsing = length(find(s<sqrt(eps)*s(1))); %number of near zero singular values
-    if length(U)>length(V)
-        nover  = length(U)-length(V)+nsing;
-        nunder = nsing;
-    elseif length(U)<length(V)
-        nover  = nsing;
-        nunder = length(V)-length(U)+nsing;
-    else
-        nover  = nsing;
-        nunder = nsing;
-    end
-    
-    if nunder>0 %underconstrained
-        warn('System is underconstrained. Check element connectivity, boundary conditions and releases.')
-        return
-    elseif nover>0 %overconstrained
-        overconstraint = U(:,end-nover+1:end);
-        oc = overconstraint(:,1);
-        [oc_sort,order] = sort(oc.^2,1,'descend');
-        idx = find(cumsum(oc_sort)>sqrt(0.99),1,'first');% select only part that explains 99% (or more) of singular vector's length
-        idx = order(1:idx);
-        sel = (1:numel(oc))';
-        sel = sel(idx);
-        
-        listData = zeros(numel(sel),3);
-        listData(:,3) = oc(idx);
-        for i=1:size(listData,1)
-            [elnr,defpar] = find(le==sel(i));
-            listData(i,1:2) = [elnr, defpar]; %put overconstrained element numbers and deformations in listData
-        end
-        
-        %reshape rls suggestions according to user defined elements,
-        %since spacar might return a lot more release options for each actual beam element
-        %(and spacar light hides subdivided elements from the user)
-        OC_el= [];
-        OC_defs = [];
-        for i=1:size(E_list,1)
-            list = [];
-            for j=1:size(E_list,2)
-                list = [list; sort(listData(find(listData(:,1)==E_list(i,j)),2))]; %#ok<FNDSB>
-            end
-            red_list=[];
-            for j=1:6 %if one of the modes ..
-                if (sum(list==j)>0) % .. is in overconstrained list ..
-                    % .. and is not in rls
-                    if size(rls,2)==0 || (size(rls,2)>0 && sum(rls(i).def==j)==0)
-                        % .. then add to reduction list
-                        red_list(end+1) = j;
-                    end
-                end
-            end
-            if ~isempty(red_list)
-                OC_defs(end+1,1:length(red_list)) = red_list;
-                OC_el(end+1,1) = i;
-            end
-        end
-        
-        results.overconstraints = [OC_el OC_defs];
-        warn('System is overconstrained; releases are required in order to run static simulation.\nA suggestion for possible releases is given in the table below.\n')
-        fprintf('Number of overconstraints: %u\n\n',nover);
-        disp(table(OC_el,sum((OC_defs==1),2),sum((OC_defs==2),2),sum((OC_defs==3),2),sum((OC_defs==4),2),sum((OC_defs==5),2),sum((OC_defs==6),2),...
-            'VariableNames',{'Element' 'def_1' 'def_2 ' 'def_3' 'def_4' 'def_5' 'def_6'}));
-        return
-    end
-    
-    if nddof == 0
-        warn('The system has no degrees of freedom (so no Spacar simulation will be performed). Check eprops.flex and rls.')
-        return;
-    end
-    
-end
-
-%% SIMULATE STATICS
-try %run spacar in silent mode
-    warning('off','all')
-    [~] = spacar(-10,filename);
-    warning('on','all')
-    if ~(silent)
-        spavisual(filename)
-    end
-    disp('Spacar simulation succeeded.')
-catch
-<<<<<<< HEAD
-    if steps<9
-        warn('Spacar simulation failed. Possibly failed to converge to solution. Check magnitude of input displacements, loads, the number of loadsteps and other input data.')
-    else
-        warn('Spacar simulation failed. Possibly failed to converge to solution. Check magnitude of input displacements, loads and other input data.')
-=======
-    try %retry to run spacar in non-silent mode for old spacar versions
-        warning('off','all')
-        spacar(-10,filename);
-        warning('on','all')
-        if ~(silent)
-            spavisual(filename)
-        end
-        disp('Spacar simulation succeeded.')
-        if ~exist('old_version','var')
-            warning('You are using an old version of spacar')
-        end
-    catch
-        if steps<9
-            warr('Spacar simulation failed. Possibly failed to converge to solution. Check magnitude of input displacements, loads, the number of loadsteps and other input data.')
-        else
-            warr('Spacar simulation failed. Possibly failed to converge to solution. Check magnitude of input displacements, loads and other input data.')
-        end
->>>>>>> 48e96b9f
-    end
-end
-try
-    %get results
-    results = calc_results(filename, E_list, id_inputf, id_inputx, nodes, eprops, opt);
-catch
-    err('A problem occurred processing simulation results.')
-end
-
-%% WARNINGS
-warning backtrace on
-
-%% END OF SPACAR_LIGHT
-end
-
-function varargout = validateInput(varargin)
-%this function receives the user-supplied input and only returns
-%that input when it turns out to be valid
-switch nargin
-    case 1
-        nodes = varargin{1};
-    case 2
-        nodes = varargin{1};
-        elements = varargin{2};
-    case 3
-        nodes = varargin{1};
-        elements = varargin{2};
-        nprops = varargin{3};
-    case 4
-        nodes = varargin{1};
-        elements = varargin{2};
-        nprops = varargin{3};
-        eprops = varargin{4};
-    case 5
-        nodes = varargin{1};
-        elements = varargin{2};
-        nprops = varargin{3};
-        eprops = varargin{4};
-        rls = varargin{5};
-    case 6
-        nodes = varargin{1};
-        elements = varargin{2};
-        nprops = varargin{3};
-        eprops = varargin{4};
-        rls = varargin{5};
-        opt = varargin{6};
-end
-
-%DO NOT PERFORM CHECKS IN SILENT MODE
-if ~(exist('opt','var') && isstruct(opt) && isfield(opt,'silent') && opt.silent==1)
-    
-    %CHECK NODES INPUT VARIABLE
-    validateattributes(nodes,   {'double'},{'ncols',3,'ndims',2},'','nodes')
-    
-    %CHECK ELEMENTS INPUT VARIABLE
-    if exist('elements','var')
-        nno = size(nodes,1);
-        validateattributes(elements,{'double'},{'ncols',2,'ndims',2},'','elements')
-        ensure(all(elements(:) == floor(elements(:))),'Entries in elements seem to be non-integers.')
-        
-        ensure(all(elements(:)>0),'Element seems connected to node number <=0.')
-        ensure(max(elements(:))<=nno,'Element seems connected to node that does not exist.')
-        if max(elements(:))<nno; warn('Node seems not attached to element.'); end
-        ensure(~any(abs(elements(:,1)-elements(:,2))==0),('Both sides of element seem connected to the same node.'))
-        
-        %check if unique pairs node numbers (independent of p/q order)
-        ensure(size(unique(sort(elements,2),'rows'),1)==size(elements,1),'Multiple elements seem connected between the same node pair.')
-        
-        ensure(all(sqrt(sum((nodes(elements(:,1),:) - nodes(elements(:,2),:)).^2,2))>1e-5),'Element length seems smaller than 0.00001.')
-        
-        maxlength = max(sqrt(sum((nodes(elements(:,1),:) - nodes(elements(:,2),:)).^2,2)));
-        minlength = min(sqrt(sum((nodes(elements(:,1),:) - nodes(elements(:,2),:)).^2,2)));
-        ensure(maxlength/minlength<=1000,'Ratio between element lengths seems larger than 1000.');
-        
-    end
-    
-    %CHECK NPROPS INPUT VARIABLE
-    if exist('nprops','var')
-
-        allowed_nprops = {'fix','fix_x','fix_y','fix_z','fix_pos','fix_orien','displ_x','displ_y','displ_z','force','moment','mass','mominertia','force_initial','moment_initial', ...
-            'displ_initial_x','displ_initial_y','displ_initial_z'};
-        supplied_nprops = fieldnames(nprops);
-        ensure(size(supplied_nprops,1)>0,'Node properties seem empty.')
-        unknown_nprops_i = ~ismember(supplied_nprops,allowed_nprops);
-        if any(unknown_nprops_i)
-            err('Unknown nprops field %s',supplied_nprops{unknown_nprops_i});
-        end  
-        
-        validateattributes(nprops,{'struct'},{'nonempty'},'','nprops')
-        
-        count_bcs = 0; %counter for total number of constraints (there should be at least 6)
-        Node_fields = fieldnames(nprops);
-        for i=1:size(nprops,2)
-            for j=1:length(Node_fields)
-                switch Node_fields{j}
-                    case 'fix'
-                        if ~isempty(nprops(i).(Node_fields{j}));    validateattributes(nprops(i).(Node_fields{j}),{'logical'},{'scalar'},'',            sprintf('fix property in nprops(%u)',i));       end
-                    case {'fix_pos','fix_orien'}
-                        if ~isempty(nprops(i).(Node_fields{j}));    validateattributes(nprops(i).(Node_fields{j}),{'logical'},{'scalar'},'',            sprintf('fix_pos/orien property in nprops(%u)',i)); end
-                    case {'fix_x','fix_y','fix_z'}
-                        if ~isempty(nprops(i).(Node_fields{j}));    validateattributes(nprops(i).(Node_fields{j}),{'logical'},{'scalar'},'',            sprintf('fix_x/y/z property in nprops(%u)',i)); end
-                    case {'force','force_initial'}
-                        if ~isempty(nprops(i).(Node_fields{j}));     validateattributes(nprops(i).(Node_fields{j}),{'double'},{'vector','numel',3},'',   sprintf('force property in nprops(%u)',i));     end
-                    case {'moment','moment_initial'}
-                        if ~isempty(nprops(i).(Node_fields{j}));     validateattributes(nprops(i).(Node_fields{j}),{'double'},{'vector','numel',3},'',   sprintf('moment property in nprops(%u)',i));     end
-                    case {'displ_x','displ_y','displ_z','displ_initial_x','displ_initial_y','displ_initial_z'}
-                        if ~isempty(nprops(i).(Node_fields{j}));     validateattributes(nprops(i).(Node_fields{j}),{'double'},{'scalar'},'',             sprintf('displ property in nprops(%u)',i));      end
-                    case {'rot_x','rot_y','rot_z','rot_initial_x','rot_initial_y','rot_initial_z'}
-                        if ~isempty(nprops(i).(Node_fields{j}));     validateattributes(nprops(i).(Node_fields{j}),{'double'},{'scalar'},'',             sprintf('rot property in nprops(%u)',i));      end
-                    case 'mass'
-                        if ~isempty(nprops(i).(Node_fields{j}));     validateattributes(nprops(i).(Node_fields{j}),{'double'},{'scalar'},'',             sprintf('mass property in nprops(%u)',i));      end
-                    case 'mominertia'
-                        if ~isempty(nprops(i).(Node_fields{j}));     validateattributes(nprops(i).(Node_fields{j}),{'double'},{'vector','numel',6},'',   sprintf('mominertia property in nprops(%u)',i));   end
-                end
-            end
-            
-            %check for total number of constraints supplied (there should be at least 6)
-            %checks for fixes
-            if(isfield(nprops(i),'fix') && ~isempty(nprops(i).fix) && nprops(i).fix == true);                   count_bcs = count_bcs + 6;   end
-            if(isfield(nprops(i),'fix_pos') && ~isempty(nprops(i).fix_pos) && nprops(i).fix_pos == true);       count_bcs = count_bcs + 3;   end
-            if(isfield(nprops(i),'fix_orien') && ~isempty(nprops(i).fix_orien) && nprops(i).fix_orien == true); count_bcs = count_bcs + 3;   end
-            if(isfield(nprops(i),'fix_x') && ~isempty(nprops(i).fix_x) && nprops(i).fix_x == true);             count_bcs = count_bcs + 1;   end
-            if(isfield(nprops(i),'fix_y') && ~isempty(nprops(i).fix_y) && nprops(i).fix_y == true);             count_bcs = count_bcs + 1;   end
-            if(isfield(nprops(i),'fix_z') && ~isempty(nprops(i).fix_z) && nprops(i).fix_z == true);             count_bcs = count_bcs + 1;   end
-            
-            %checks for input displacements
-            if((isfield(nprops(i),'displ_x') && ~isempty(nprops(i).displ_x)) ||...
-                    (isfield(nprops(i),'displ_initial_x') && ~isempty(nprops(i).displ_initial_x)));     count_bcs = count_bcs + 1;   end
-            if((isfield(nprops(i),'displ_y') && ~isempty(nprops(i).displ_y)) ||...
-                    (isfield(nprops(i),'displ_initial_y') && ~isempty(nprops(i).displ_initial_y)));     count_bcs = count_bcs + 1;   end
-            if((isfield(nprops(i),'displ_z') && ~isempty(nprops(i).displ_z)) ||...
-                    (isfield(nprops(i),'displ_initial_z') && ~isempty(nprops(i).displ_initial_z)));     count_bcs = count_bcs + 1;   end
-            
-            %checks for input rotations
-            if((isfield(nprops(i),'rot_x') && ~isempty(nprops(i).rot_x)) ||...
-                    (isfield(nprops(i),'rot_initial_x') && ~isempty(nprops(i).rot_initial_x)));         count_bcs = count_bcs + 1;   end
-            if((isfield(nprops(i),'rot_y') && ~isempty(nprops(i).rot_y)) ||...
-                    (isfield(nprops(i),'rot_initial_y') && ~isempty(nprops(i).rot_initial_y)));         count_bcs = count_bcs + 1;   end
-            if((isfield(nprops(i),'rot_z') && ~isempty(nprops(i).rot_z)) ||...
-                    (isfield(nprops(i),'rot_initial_z') && ~isempty(nprops(i).rot_initial_z)));         count_bcs = count_bcs + 1;   end
-            
-            %no combination of fix, force, displ on one node in the same direction (translational along x)
-            ensure(sum([ ...
-                (isfield(nprops(i),'fix_x') && ~isempty(nprops(i).fix_x) && nprops(i).fix_x == true) ...
-                ((isfield(nprops(i),'force') && ~isempty(nprops(i).force) && nprops(i).force(1)~=0) || (isfield(nprops(i),'force_initial') && ~isempty(nprops(i).force_initial) && nprops(i).force_initial(1)~=0 )) ...
-                ((isfield(nprops(i),'displ_x') && ~isempty(nprops(i).displ_x)) || (isfield(nprops(i),'displ_initial_x') && ~isempty(nprops(i).displ_initial_x))) ...
-                ])<=1,'There is a combination of fix_x, force(1) and displ_(initial_)x on node %i.',i);
-            
-            %no combination of fix, force, displ on one node in the same direction (translational along y)
-            ensure(sum([ ...
-                (isfield(nprops(i),'fix_y') && ~isempty(nprops(i).fix_y) && nprops(i).fix_y == true) ...
-                ((isfield(nprops(i),'force') && ~isempty(nprops(i).force) && nprops(i).force(2)~=0) || (isfield(nprops(i),'force_initial') && ~isempty(nprops(i).force_initial) && nprops(i).force_initial(2)~=0 )) ...
-                ((isfield(nprops(i),'displ_y') && ~isempty(nprops(i).displ_y)) || (isfield(nprops(i),'displ_initial_y') && ~isempty(nprops(i).displ_initial_y))) ...
-                ])<=1,'There is a combination of fix_y, force(2) and displ_(initial_)y on node %i.',i);
-            
-            %no combination of fix, force, displ on one node in the same direction (translational along z)
-            ensure(sum([ ...
-                (isfield(nprops(i),'fix_z') && ~isempty(nprops(i).fix_z) && nprops(i).fix_z == true) ...
-                ((isfield(nprops(i),'force') && ~isempty(nprops(i).force) && nprops(i).force(3)~=0) || (isfield(nprops(i),'force_initial') && ~isempty(nprops(i).force_initial) && nprops(i).force_initial(3)~=0 )) ...
-                ((isfield(nprops(i),'displ_z') && ~isempty(nprops(i).displ_z)) || (isfield(nprops(i),'displ_initial_z') && ~isempty(nprops(i).displ_initial_z))) ...
-                ])<=1,'There is a combination of fix_z, force(3) and displ_(initial_)z on node %i.',i);
-            
-            %no combination of fix_orien, moment, rot on one node
-            ensure(sum([ ...
-                (isfield(nprops(i),'fix_orien') && ~isempty(nprops(i).fix_orien) && nprops(i).fix_orien == true) ...
-                ((isfield(nprops(i),'moment') && ~isempty(nprops(i).moment) && any(nprops(i).moment~=0)) || (isfield(nprops(i),'moment_initial') && ~isempty(nprops(i).moment_initial) && any(nprops(i).moment_initial~=0) )) ...
-                ( (isfield(nprops(i),'rot_x') && ~isempty(nprops(i).rot_x)) || (isfield(nprops(i),'rot_y') && ~isempty(nprops(i).rot_y)) || (isfield(nprops(i),'rot_z') && ~isempty(nprops(i).rot_z)) || ...
-                (isfield(nprops(i),'rot_initial_x') && ~isempty(nprops(i).rot_initial_x)) || (isfield(nprops(i),'rot_initial_y') && ~isempty(nprops(i).rot_initial_y)) || (isfield(nprops(i),'rot_initial_z') && ~isempty(nprops(i).rot_initial_z)) ) ...
-                ])<=1,'There is a combination of fix_orien, moment and rot_x/y/z on node %i.',i);
-            
-            %no combination of fix (6 constraints) and (mass or mominertia)
-            if (isfield(nprops(i),'fix') && ~isempty(nprops(i).fix) && nprops(i).fix == true) && ...
-                    (   (isfield(nprops(i),'mass') && ~isempty(nprops(i).mass) && nprops(i).mass~=0) || ...
-                    (isfield(nprops(i),'mominertia') && ~isempty(nprops(i).mominertia) && any(nprops(i).mominertia~=0)) ...
-                    )
-                
-                warn('Inertia associated with fixed node %i.',i);
-            end
-            
-            %no combination of fix_pos and mass
-            if (isfield(nprops(i),'fix_pos') && ~isempty(nprops(i).fix_pos) && nprops(i).fix_pos == true) && ...
-                    (isfield(nprops(i),'mass') && ~isempty(nprops(i).mass) && nprops(i).mass~=0)
-                
-                warn('Mass associated with position-fixed node %i.',i);
-            end
-            
-            %no combination of fix_orien and mominertia
-            if (isfield(nprops(i),'fix_orien') && ~isempty(nprops(i).fix_orien) && nprops(i).fix_orien == true) && ...
-                    (isfield(nprops(i),'mominertia') && ~isempty(nprops(i).mominertia) && any(nprops(i).mominertia~=0))
-                
-                warn('Moment of inertia associated with orientation-fixed node %i.',i);
-            end
-        end
-        ensure(count_bcs >= 6,'The nodes seem to have insufficient (%i<6) constraints (fix, displ, or rot).',count_bcs);
-    end
-    
-    %CHECK EPROPS INPUT VARIABLE
-    if exist('eprops','var')
-        allowed_eprops = {'elems','emod','smod','dens','cshape','dim','orien','nbeams','flex','color','hide'};
-        supplied_eprops = fieldnames(eprops);
-        unknown_eprops_i = ~ismember(supplied_eprops,allowed_eprops);
-        if any(unknown_eprops_i)
-            err('Unknown eprops field %s.',supplied_eprops{unknown_eprops_i});
-        end
-        
-        el_nr_doubles_check = []; %filling this with user defined element numbers (with .elems) to check for doubles and missing elements
-        for i=1:size(eprops,2)
-            
-            %the only mandatory field is elems
-            if ~(isfield(eprops(i),'elems') && ~isempty(eprops(i).elems))
-                warn('Property elems is not defined in eprops(%u); ignoring eprops(%i).',i,i);
-                eprops(i) = []; %note, this deletes the current property set from the list
-            else
-                %%%%%%%%%%%%
-                %elems exists, so validate elems
-                validateattributes(eprops(i).elems,{'double'},{'vector'},'',sprintf('elems property in eprops(%u)',i));
-                validateattributes(eprops(i).elems,{'double'},{'positive'},'',sprintf('elems property in eprops(%u)',i));
-                
-                %check if elems for set i are unique
-                if length(unique(eprops(i).elems)) < length(eprops(i).elems)
-                    err('Property elems of eprops(%i) contains non-unique element numbers.',i)
-                end
-                
-                %check if elems only contains defined elements
-                undef_el_index = ~ismember(eprops(i).elems,1:size(elements,1));
-                if any(undef_el_index)
-                    err('eprops(%i).elems contains undefined element number(s).',i)
-                end
-                
-                %check if elements in elems are not already defined previously
-                double_el_index = ismember(eprops(i).elems,el_nr_doubles_check);
-                if any(double_el_index)
-                    err('eprops(%i).elems contains element(s) whose properties have already been defined.',i)
-                end
-                el_nr_doubles_check = [el_nr_doubles_check; eprops(i).elems(:)];
-                %end validation of elems
-                %%%%%%%%%%%
-                
-                %%%%%%%%%%%%%%%
-                %validate other properties that are specified
-                if (isfield(eprops(i),'emod') && ~isempty(eprops(i).emod));     validateattributes(eprops(i).emod,{'double'},{'scalar'},'',   sprintf('emod property in eprops(%u)',i)); end
-                if (isfield(eprops(i),'smod') && ~isempty(eprops(i).smod));     validateattributes(eprops(i).smod,{'double'},{'scalar'},'',   sprintf('smod property in eprops(%u)',i)); end
-                if (isfield(eprops(i),'dim') && ~isempty(eprops(i).dim))
-                    validateattributes(eprops(i).dim,{'double'},{'vector'},'',sprintf('dim property in eprops(%u)',i));  
-                    if ~(isfield(eprops(i),'cshape') && ~isempty(eprops(i).cshape))
-                        warn('Property eprops(%u).dim is redundant without the cshape property.',i)
-                    end
-                end
-                
-                if (isfield(eprops(i),'color') && ~isempty(eprops(i).color));   validateattributes(eprops(i).color,{'double'},{'vector','numel',3},'',sprintf('color property in eprops(%u)',i)); end
-                if (isfield(eprops(i),'hide') && ~isempty(eprops(i).hide));     validateattributes(eprops(i).hide,{'logical'},{'scalar'},'',sprintf('hide property in eprops(%u)',i)); end
-                if (isfield(eprops(i),'cshape') && ~isempty(eprops(i).cshape))
-                    validateattributes(eprops(i).cshape,{'char'},{'nonempty'},'',sprintf('cshape property in eprops(%u)',i));
-                    if ~any(strcmp(eprops(i).cshape,{'rect','circ'})), err('Element cshape should be either rect or circ.'); end
-                    switch eprops(i).cshape
-                        case 'rect'
-                            if ~(isfield(eprops(i),'dim') && ~isempty(eprops(i).dim));  err('Property dim is not defined in eprops(%u)',i); end
-                            validateattributes(eprops(i).dim,{'double'},{'vector','numel',2},'',sprintf('dim property in eprops(%u)',i));
-                            if ~(isfield(eprops(i),'orien') && ~isempty(eprops(i).orien));  err('Property orien is not defined in eprops(%u)',i); end
-                            validateattributes(eprops(i).orien,{'double'},{'vector','numel',3},'',sprintf('orien property in eprops(%u)',i));
-                        case 'circ'
-                            if ~(isfield(eprops(i),'dim') && ~isempty(eprops(i).dim));  err('Property dim is not defined in eprops(%u)',i); end
-                            validateattributes(eprops(i).dim,{'double'},{'vector','numel',1},'',sprintf('dim property in eprops(%u)',i));
-                    end
-                end
-                
-                if (isfield(eprops(i),'nbeams') && ~isempty(eprops(i).nbeams))
-                    validateattributes(eprops(i).nbeams,{'double'},{'scalar','>=',1},'',sprintf('nbeams property in eprops(%u)',i));
-                else
-                    eprops(i).nbeams = 1;
-                end
-                
-                %start orien checks. Note: this comes *after* the dependency of cshape=rect on orien is ensured
-                if (isfield(eprops(i),'orien') && ~isempty(eprops(i).orien))
-                    for j=1:length(eprops(i).elems)
-                        xp = nodes(elements(eprops(i).elems(j),1),:);
-                        xq = nodes(elements(eprops(i).elems(j),2),:);
-                        
-                        %check if supplied local y vector works
-                        %%%%%%%%%%%%%%%%%%%%%%%%%%%%%%%%%%%%%%%
-                        %this directly from SPACAR 2015 source:
-                        ex = xq(:) - xp(:);
-                        ex = ex/norm(ex);
-                        ey_input = eprops(i).orien;
-                        ey = ey_input(:)/norm(ey_input);
-                        ex_proj = dot(ey,ex);
-                        noemer = sqrt(1-ex_proj^2);
-                        if noemer < 1e-5
-                            err('Orien property of element %i does not work, because (almost) parallel to element axis.',eprops(i).elems(j))
-                        end
-                        %%%%%%%%%%%%%%%%%%%%%%%%%%%%%%%%%%%%%%
-                        
-                        %check if normal to local x axis (else warn)
-                        if dot(ex,ey) > 1e-3
-                            warn('Note that local y-axis of element %i might be different than expected, because orien property is not normal to element axis.',eprops(i).elems(j));
-                        end
-                    end
-                else %dealing with circular cs here (because orien is required for rectangular cs)
-                    %check if default works
-                    orien_def = [0 1 0];
-                    for j=1:length(eprops(i).elems)
-                        xp = nodes(elements(eprops(i).elems(j),1),:);
-                        xq = nodes(elements(eprops(i).elems(j),2),:);
-                        %%%%%%%%%%%%%%%%%%%%%%%%%%%%%%%%%%%%%%%
-                        %this directly from SPACAR 2015 source:
-                        ex = xq - xp;
-                        ex = ex/norm(ex);
-                        ey_input = orien_def;
-                        ey = ey_input(:)/norm(ey_input);
-                        ex_proj = dot(ey,ex);
-                        noemer = sqrt(1-ex_proj^2);
-                        if noemer < 1e-5
-                            err('No orien property specified for element %i. Default value [0 1 0] does not work, because (almost) parallel to element axis.',eprops(i).elems(j))
-                        end
-                        %%%%%%%%%%%%%%%%%%%%%%%%%%%%%%%%%%%%%%
-                    end
-                    eprops(i).orien = orien_def; %default setting
-                end
-                
-                %check for mandatory fields when dens field is present
-                if (isfield(eprops(i),'dens') && ~isempty(eprops(i).dens))
-                    validateattributes(eprops(i).dens,{'double'},{'scalar'},'',   sprintf('dens property in eprops(%u)',i));
-                    
-                    %dens requires cshape
-                    if ~(isfield(eprops(i),'cshape') && ~isempty(eprops(i).cshape))
-                        err('Property cshape is not defined in eprops(%u)',i);
-                    end
-                end
-                
-                %check for mandatory fields when flex field is present
-                if (isfield(eprops(i),'flex') && ~isempty(eprops(i).flex))
-                    validateattributes(eprops(i).flex,{'double'},{'vector','positive'},'',sprintf('flex property in eprops(%u)',i));
-                    
-                    %check if values for flex are valid
-                    validateattributes(eprops(i).flex,{'double'},{'vector'},'',  sprintf('flex property in eprops(%u)',i));
-                    if any(((eprops(i).flex==1)+(eprops(i).flex==2)+(eprops(i).flex==3)+(eprops(i).flex==4)+(eprops(i).flex==5)+(eprops(i).flex==6))==0)
-                        err('Invalid deformation mode in eprops(%u).flex.',i)
-                    end
-                    
-                    %check if field exist in structure
-                    if ~(isfield(eprops(i),'cshape') && ~isempty(eprops(i).cshape)); err('Property cshape is not defined in eprops(%u)',i);     end
-                    if ~(isfield(eprops(i),'emod') && ~isempty(eprops(i).emod)); err('Property emod is not defined in eprops(%u)',i);     end
-                    if ~(isfield(eprops(i),'smod') && ~isempty(eprops(i).smod)); err('Property smod is not defined in eprops(%u)',i);     end
-                    if ~(isfield(eprops(i),'dens') && ~isempty(eprops(i).dens)); err('Property dens is not defined in eprops(%u)',i);     end
-                else
-                    eprops(i).flex = [];
-                    if (isfield(eprops(i),'emod') && ~isempty(eprops(i).emod)); warn('Property eprops(%u).emod is redundant without the flex property.',i);     end
-                    if (isfield(eprops(i),'smod') && ~isempty(eprops(i).smod)); warn('Property eprops(%u).smod is redundant without the flex property.',i);     end
-                end
-                
-            end
-        end
-        %warn user if elements are defined without adding properties to them
-        el_without_prop_index = ~ismember(1:size(elements,1),el_nr_doubles_check);
-        if any(el_without_prop_index)
-            el_without_prop = find(el_without_prop_index);
-            if length(el_without_prop) == 1
-                el_without_prop_str = num2str(el_without_prop);
-                warn('Element %s has no user-defined properties. Defaults (rigid massless elements) are used.',el_without_prop_str)
-            else
-                el_without_prop_str = [num2str(el_without_prop(1)) sprintf(', %i',el_without_prop(2:end))];
-                warn('Elements %s have no user-defined properties. Defaults (rigid massless elements) are used.',el_without_prop_str)
-            end
-        end
-        %warn user if no element has flexibility
-        %if ~isfield(eprops,'flex') || cellfun(@isempty,{eprops(:).flex})
-        if ~(isfield(eprops,'flex') || sum(cellfun(@isempty,{eprops(:).flex})))
-            warn('No element has the flex property. Simulation does not seem useful.')
-        end
-    end
-    
-    %CHECK RLS INPUT VARIABLE
-    if exist('rls','var') && ~isempty(rls)
-        ensure(all(ismember(fieldnames(rls),{'def'})),'Unknown field in rls; only def field is allowed.');
-        
-        for i=1:size(rls,2)
-            if ~isempty(rls(i).def)
-                validateattributes(rls(i).def,{'double'},{'vector'},'',   sprintf('def property in rls(%u)',i));
-                if any(((rls(i).def==1)+(rls(i).def==2)+(rls(i).def==3)+(rls(i).def==4)+(rls(i).def==5)+(rls(i).def==6))==0)
-                    err('Invalid deformation mode in rls(%u).',i)
-                end
-            end
-        end
-    end
-    
-    %CHECK OPTIONAL ARGUMENTS
-    if (exist('opt','var') && ~isempty(opt))
-        allowed_opts = {'filename','gravity','silent','calcbuck','showinputonly','loadsteps'};
-        supplied_opts = fieldnames(opt);
-        unknown_opts_i = ~ismember(supplied_opts,allowed_opts);
-        if any(unknown_opts_i)
-            err('Unknown opt field %s.',supplied_opts{unknown_opts_i});
-        end
-        
-        if isfield(opt,'filename')
-            if isempty(opt.filename)
-                warn('Filename cannot be empty. Filename spacar_file is used instead.');
-            else
-                validateattributes(opt.filename,{'char'},{'vector'},'',            'filename property in opt');
-                if length(opt.filename) > 19
-                    warn('Filename too long: maximum of 20 characters. Filename spacar_file is used instead.');
-                end
-            end
-        end
-        if (isfield(opt,'silent') && ~isempty(opt.silent))
-            validateattributes(opt.silent,{'logical'},{'scalar'},'',            'silent property in opt');   end
-        if (isfield(opt,'calcbuck') && ~isempty(opt.calcbuck))
-            validateattributes(opt.calcbuck,{'logical'},{'scalar'},'',          'calcbuck property in opt'); end
-        if (isfield(opt,'gravity') && ~isempty(opt.gravity))
-            validateattributes(opt.gravity,{'double'},{'vector','numel',3},'',  'gravity property in opt');  end
-        
-    end
-end %END NOT-SILENT MODE BLOCK
-
-% assign output
-switch nargin
-    case 1
-        varargout{1} = nodes;
-    case 2
-        varargout{1} = nodes;
-        varargout{2} = elements;
-    case 3
-        varargout{1} = nodes;
-        varargout{2} = elements;
-        varargout{3} = nprops;
-    case 4
-        varargout{1} = nodes;
-        varargout{2} = elements;
-        varargout{3} = nprops;
-        varargout{4} = eprops;
-    case 5
-        varargout{1} = nodes;
-        varargout{2} = elements;
-        varargout{3} = nprops;
-        varargout{4} = eprops;
-        varargout{5} = rls;
-    case 6
-        varargout{1} = nodes;
-        varargout{2} = elements;
-        varargout{3} = nprops;
-        varargout{4} = eprops;
-        varargout{5} = rls;
-        varargout{6} = opt;
-end
-
-end
-
-function showInput(varargin)
-disp('Showing input geometry');
-end
-
-function print_dat(fileID,formatSpec,string)
-    if ~isempty(regexp(string,'\n','once'))
-        fprintf(fileID,formatSpec,string);
-    end
-end
-
-function err(msg,varargin)
-%custom error function to hide the backtrace stuff in command window
-errorstruct.stack.file = '';
-errorstruct.stack.name = 'spacarlight';
-errorstruct.stack.line = 1;
-errorstruct.identifier = '';
-
-if nargin > 1
-    errorstruct.message = sprintf(msg,varargin{:});
-else
-    errorstruct.message =sprintf(msg);
-end
-
-error(errorstruct)
-
-end
-
-function warn(msg,varargin)
-%custom warning function to include sprintf syntax
-warning('on','all')
-if nargin > 1
-    warning(msg,varargin{:});
-else
-    warning(sprintf(msg)); %#ok<SPWRN> \n not supported
-end
-warning('off','all')
-end
-
-function ensure(cond,msg,varargin)
-%custom assert function to hide the backtrace stuff in command window
-try
-    %execute assert, but hide output
-    assert(cond);
-catch
-    %if assert failed, throw error
-    err(msg,varargin{:});
-end
-%if assert succeeded, do nothing
-end
-
-%% AUXILIARY FUNCTIONS
-function results = calc_results(filename, E_list, id_inputf, id_inputx, nodes, eprops, opt)
-nddof   = getfrsbf([filename '.sbd'],'nddof'); %number of dynamic DOFs
-t_list  =  1:getfrsbf([filename,'.sbd'],'tdef'); %list of timesteps
-lnp     = getfrsbf([filename,'.sbd'],'lnp'); %lnp data
-ln      = getfrsbf([filename,'.sbd'],'ln'); %lnp data
-
-if nddof == 0
-    err('No dynamic degrees of freedom.')
-end
-
-results.ndof = getfrsbf([filename '.sbd'] ,'ndof'); %
-
-%CHECK BUCKLING SETTINGS
-calcbuck = false;
-if (isfield(opt,'calcbuck') && opt.calcbuck == 1)
-    calcbuck = true;
-    if id_inputx
-        warn('Input displacement prescribed; buckling load multipliers are also with respect to reaction forces due to this input.');
-    end
-    if ~id_inputf
-        warn('No external forces are prescribed. Buckling values are not calculated.');
-        calcbuck = false;
-    end
-end
-
-%PROCESS RESULTS PER LOADSTEP
-for i=t_list
-    x       = getfrsbf([filename '.sbd'] ,'x', i);
-    fxtot   = getfrsbf([filename '.sbd'] ,'fxt',i);
-    M0 = getfrsbf([filename '.sbm'] ,'m0', i);
-    G0 = getfrsbf([filename '.sbm'] ,'g0', i);
-    K0 = getfrsbf([filename '.sbm'] ,'k0', i);
-    K = K0 + getfrsbf([filename '.sbm'] ,'n0', i) + G0;
-    %C = getfrsbf([filename '.sbm'] ,'c0', t_list(i)) + getfrsbf([filename '.sbm'] ,'d0', t_list(i));
-    
-    %NODE DEPENDENT RESULTS
-    for j=1:size(nodes,1)
-        if ~ismember((j-1)*2+1,ln) %if node not connected to an element
-            results.step(i).node(j).x = nodes(j,1:3);
-            results.node(j).x(1:3,i) = results.step(i).node(j);
-            continue;
-        end
-        %store results per loadstep, using "step" field
-        results.step(i).node(j).p           = x(lnp((j-1)*2+1,1:3));
-        results.step(i).node(j).r_eulzyx    = quat2eulang(x(lnp((j-1)*2+2,1:4)));
-        results.step(i).node(j).r_axang     = quat2axang(x(lnp((j-1)*2+2,1:4)));
-        results.step(i).node(j).r_quat      = x(lnp((j-1)*2+2,1:4));
-        results.step(i).node(j).Freac       = fxtot(lnp((j-1)*2+1,1:3));
-        results.step(i).node(j).Mreac       = fxtot(lnp((j-1)*2+2,2:4))/2;
-        [results.step(i).node(j).CMglob, results.step(i).node(j).CMloc]  =  complm(filename,(j-1)*2+1,(j-1)*2+2,i); %#ok<*AGROW>
-        
-        %also store results for all loadsteps combined
-        results.node(j).p(1:3,i)             = results.step(i).node(j).p;
-        results.node(j).r_eulzyx(1:3,i)      = results.step(i).node(j).r_eulzyx;
-        results.node(j).r_axang(1:4,i)       = results.step(i).node(j).r_axang;
-        results.node(j).r_quat(1:4,i)        = results.step(i).node(j).r_quat;
-        results.node(j).Freac(1:3,i)         = results.step(i).node(j).Freac;
-        results.node(j).Mreac(1:3,i)         = results.step(i).node(j).Mreac;
-        results.node(j).CMglob(1:6,1:6,i)    = results.step(i).node(j).CMglob;
-        results.node(j).CMloc(1:6,1:6,i)     = results.step(i).node(j).CMloc;
-    end
-    
-    %EIGENFREQUENCIES
-    [~,D]   = eig(K(1:nddof,1:nddof),M0(1:nddof,1:nddof));
-    D       = diag(D);
-    [~,o]   = sort(abs(D(:)));
-    d       = D(o);
-    results.step(i).freq = sqrt(d)*1/(2*pi); %per loadstep
-    results.freq(1:nddof,i) = results.step(i).freq; %for all loadsteps
-    
-    %BUCKLING
-    if calcbuck
-        [~,loadmult] = eig(-K0,G0);
-        results.step(i).buck = sort(abs(diag(loadmult))); %per loadstep
-        results.buck(1:nddof,i) = results.step(i).buck; %for all loadsteps
-    end
-               
-    %MAXIMUM STRESS
-    [propcrossect, Sig_nums]  = calc_propcrossect(E_list,eprops);
-    [~,~,~,stressextrema] = stressbeam([filename,'.sbd'],Sig_nums,i,[],propcrossect);
-    results.step(i).stressmax = stressextrema.max*1e6; %per loadstep
-    results.stressmax(i) = results.step(i).stressmax; %for all loadsteps
-end
-
-
-end
-
-function stiffness = calc_stiffness(eprops)
-% Compute the stiffness properties for rectangular or circular cross-section
-type    = eprops.cshape;
-dim     = eprops.dim;
-E       = eprops.emod;
-G       = eprops.smod;
-v       = E/(2*G) - 1;
-switch lower(type)
-    case 'rect'
-        t   = dim(1);
-        w   = dim(2);
-        A   = t*w;
-        It 	= calc_torsStiff(t,w);
-        Iy  = (1/12)*t*w^3;
-        Iz  = (1/12)*w*t^3;
-        k   = 10*(1+v)/(12+11*v);
-    case 'circ'
-        d   = dim(1);
-        A   = (pi/4)*d^2;
-        It  = (pi/32)*d^4;
-        Iy  = (pi/64)*d^4;
-        Iz  = Iy;
-        k   = 6*(1+v)/(7+6*v);
-end
-stiffness(1,1) = E*A;
-stiffness(1,2) = G*It;
-stiffness(1,3) = E*Iy;
-stiffness(1,4) = E*Iz;
-stiffness(1,5) = stiffness(1,3)/(G*A*k);
-stiffness(1,6) = stiffness(1,4)/(G*A*k);
-end
-
-function Ip = calc_torsStiff(t, w)
-% Compute the polar moment of inertia for rectangular cross-sections
-if w > t
-    a = t/2;
-    b = w/2;
-else
-    a = w/2;
-    b = t/2;
-end
-sumN_new    = 0;
-sumN        = 0;
-n           = 1;
-while (n < 3 || abs((sumN_new/sumN)) > 0.0001)
-    sumN_new    = (1/n^5) * tanh(n*pi*b/(2*a));
-    n           = n + 2;
-    sumN        = sumN + sumN_new;
-end
-Ip = 1/3 * (2*a)^3*(2*b) * (1 - (192/pi^5)*(a/b)*sumN);
-end
-
-function inertia = calc_inertia(eprops)
-% Compute the inertia properties for rectangular or circular cross-section
-type    = eprops.cshape;
-dim     = eprops.dim;
-rho     = eprops.dens;
-switch lower(type)
-    case 'rect'
-        t   = dim(1);
-        w   = dim(2);
-        A   = t*w;
-        Iy  = 1/12 * t*w^3;
-        Iz  = 1/12 * w*t^3;
-    case 'circ'
-        d   = dim(1);
-        A   = (pi/4)*d^2;
-        Iy  = (pi/64)*d^4;
-        Iz  = Iy;
-end
-inertia(1,1) = rho*A;
-inertia(1,2) = rho*(Iy+Iz);
-inertia(1,3) = rho*Iy;
-inertia(1,4) = rho*Iz;
-inertia(1,5) = 0;
-end
-
-function out = quat2axang(q)
-
-%conversion from quaternions (Euler parameters) to axis-angle representation
-%based on http://www.euclideanspace.com/maths/geometry/rotations/conversions/quaternionToAngle/
-%first output is angle (radians), followed by axis
-
-if q(1)>1, err('Quaternions should be normalized.'); end
-
-angle = 2*acos(q(1)); %returns in radians
-s = sqrt(1-q(1)^2);
-if s < 0.001
-    %if s is close to zero, then axis is not important (just pick something normalised)
-    x = 1;
-    y = 0;
-    z = 0;
-else
-    x = q(2)/s;
-    y = q(3)/s;
-    z = q(4)/s;
-end
-
-out = [angle; x; y; z];
-
-end
-
-function eul = quat2eulang(q)
-
-%conversion from quaternions to Euler angles (radians)
-%rotation sequence is ZYX (following quat2eul from Robotics System Toolbox)
-
-q = normc(q(:)); %normalize
-
-%extra check
-test = -2*(q(2)*q(4)-q(1)*q(3));
-if test>1, test = 1; end
-
-eul(1,1) = atan2(2*(q(2)*q(3)+q(1)*q(4)),q(1)^2+q(2)^2-q(3)^2-q(4)^2);
-eul(2,1) = asin(test);
-eul(3,1) = atan2(2*(q(3)*q(4)+q(1)*q(2)),q(1)^2-q(2)^2-q(3)^2+q(4)^2);
-
-if ~isreal(eul), eul = real(eul); end
-
-end
-
-function cw= cw_values(L,eprops)
-w = eprops.dim(2);
-E = eprops.emod;
-G = eprops.smod;
-v = E/(2*G) - 1;
-
-aspect  = L/w;        %- aspect ratio of flexure
-c       = sqrt(24/(1+v));
-cw      = (aspect*c/(aspect*c-2*tanh(aspect*c/2)));
-end
-
-function [CMglob, CMloc] = complm(filename,ntr,nrot,tstp)
-% Calculate the compliance matrix in global directions and in body-fixed
-% local directions.
-
-tstp    = tstp-1;
-CMglob  =zeros(6,6);
-CMloc   =zeros(6,6);
-if (nargin < 3) || (nargin>4)
-    warn('complm() needs 3 or 4 input arguments');
-    return;
-end
-if nargin < 4, tstp=0; end
-% get data from files
-DX      =getfrsbf([filename '.sbd'],'dx',tstp+1);
-X       =getfrsbf([filename '.sbd'],'x',tstp+1);
-lnp     =getfrsbf([filename '.sbd'],'lnp');
-nxp     =getfrsbf([filename '.sbd'],'nxp');
-nep     =getfrsbf([filename '.sbd'],'nep');
-% nddof   =getfrsbf([filename '.sbd'],'nddof');
-% locate the place of the coordinates of the points where the compliance
-% has to be determined
-locv    =[lnp(ntr,1:3), lnp(nrot,1:4)];
-% test whether the selected coordinates are feasible
-for i=1:7
-    if locv(i) <= 0
-        warn('Invalid node number for complm().');
-        return;
-    end
-    if locv(i) <= nxp(1) || ...
-            (locv(i)>(nxp(1)+nxp(2)) && locv(i) <= (nxp(1)+nxp(2)+nxp(3)))
-        %          disp('WARNING: constrained node');
-    end
-end
-% search for the right degrees of freedom
-locdof=[nxp(3)+(1:nxp(4)), nxp(3)+nxp(4)+nep(3)+(1:nep(4))];
-
-% reduce DX to the rows needed
-DX=DX(locv,locdof);
-K0      =getfrsbf([filename '.sbm'],'k0',tstp+1);
-G0      =getfrsbf([filename '.sbm'],'g0',tstp+1);
-CMlambda=DX*((K0+G0)\(DX'));
-% Reduce CMlambda to the correct matrices by the lambda matrices
-lambda0=X(locv(4));
-lambda1=X(locv(5));
-lambda2=X(locv(6));
-lambda3=X(locv(7));
-lambdabt=[ -lambda1  lambda0 -lambda3  lambda2
-    -lambda2  lambda3  lambda0 -lambda1
-    -lambda3 -lambda2  lambda1  lambda0 ];
-lambdat= [ -lambda1  lambda0  lambda3 -lambda2
-    -lambda2 -lambda3  lambda0  lambda1
-    -lambda3  lambda2 -lambda1  lambda0 ];
-Tglob= [ eye(3)     zeros(3,4)
-    zeros(3,3) 2*lambdabt];
-Tloc = [ lambdat*(lambdabt') zeros(3,4)
-    zeros(3,3) 2*lambdat];
-CMglob=Tglob*CMlambda*(Tglob');
-CMloc=Tloc*CMlambda*(Tloc');
-end
-
-function [propcrossect, Sig_nums]  = calc_propcrossect(E_list,eprops)
-%restructure crossectional properties to evaluate stresses throuqh
-%stressbeam.m
-
-propcrossect = [];Sig_nums = [];
-
-for i=1:size(E_list,1)
-    id=[];
-    for j=1:size(eprops,2)
-        for k=1:length(eprops(j).elems)
-            if eprops(j).elems(k)==i
-                id=j;
-            end
-        end
-    end
-    if ~isempty(id)
-        if (isfield(eprops(id),'flex') && ~isempty(eprops(id).flex))
-            Elements = E_list(i,:);
-            Elements(Elements==0) = [];
-            Sig_nums = [Sig_nums Elements];
-            
-            switch eprops(id).cshape
-                case 'rect'
-                    for j=1:length(Elements)
-                        propcrossect(end+1).CrossSection = 'rect';
-                        propcrossect(end).Dimensions = [eprops(id).dim(1),eprops(id).dim(2)];
-                    end
-                case 'circ'
-                    for j=1:length(Elements)
-                        propcrossect(end+1).CrossSection = 'circ';
-                        propcrossect(end).Dimensions = eprops(id).dim(1);
-                    end
-            end
-        end
-    end
-end
+function results = spacarlight(varargin)
+% SPACARLIGHT(nodes, elements, nprops, eprops, rls, opt)
+% runs spacar simulation with reduced set of input arguments. See
+% www.spacar.nl for more information.
+%
+% Created by: M. Nijenhuis and M. Naves
+% Contact: m.naves@utwente.nl
+%
+% CONTRIBUTIONS
+% J.P. Meijaard (complm)
+% S.E. Boer (calc_stiffness, calc_inertia, calcTorsStiff and Spavisual functions)
+% D.H. Wiersma (CWvalues)
+%
+% LIMITATIONS (note that the full Spacar version does allow these things)
+% - Boundary conditions: the orientation of a node can either be fixed or
+% free. It is not possible to create a pinned boundary condition about a certain axis.
+%
+% On each node only a single rotational input can be prescribed
+% Output rotations are provided in quaternions, axis-angle representation and Euler angles (ZYX).
+%
+% For certain desired simulations, the current feature set of
+% spacarlight() is too limited. In that case, the full version of Spacar
+% should be used. It offers *many* more features.
+%
+% NOTE
+% Constrained warping is included by means of an effective torsional
+% stiffness increase.
+%
+% Version 0.76
+% 13-10-2017
+
+version = '0.76';
+
+%% WARNINGS
+warning off backtrace
+
+%% CHECK FOR INCOMPLETE INPUT
+%Temporary disable support for less then 4 input arguments (geometry visualization is not yet completed)
+if nargin==0
+    err('No input was provided.');
+elseif nargin<4 
+    err('At least four input arguments are required.');
+end
+
+switch nargin
+    case 0
+        err('No input was provided.');
+    case 1
+        warn('Incomplete input; no simulation is run.');
+        % validate only nodes
+        [nodes] = validateInput(varargin{:});
+        showInput(nodes);
+        results = [];
+        return
+    case 2
+        warn('Incomplete input; no simulation is run.');
+        % validate only nodes and elements
+        [nodes,elements] = validateInput(varargin{:});
+        showInput(nodes,elements);
+        results = [];
+        return
+    case 3
+        warn('Incomplete input; no simulation is run.');
+        % validate only nodes, elements and nprops
+        [nodes,elements,nprops] = validateInput(varargin{:});
+        showInput(nodes,elements,nprops);
+        results = [];
+        return
+    case 4
+        [nodes,elements,nprops,eprops] = validateInput(varargin{:});
+        rls = []; opt = [];
+        % attempt simulation
+    case 5
+        [nodes,elements,nprops,eprops,rls] = validateInput(varargin{:});
+        opt = [];
+        % attempt simulation
+    case 6
+        [nodes,elements,nprops,eprops,rls,opt] = validateInput(varargin{:});
+        if isfield(opt,'showinputonly') && opt.showinputonly == true
+            showInput(nodes,elements,nprops,eprops);
+            results = [];
+            return
+        end
+        % attempt simulation
+    otherwise
+        err('Expecting a maximum of 6 input arguments.');
+end
+
+
+%% INITIALIZE VARIABLES, SET DEFAULTS (DO NOT SET DEFAULTS IN VALIDATEINPUT())
+results     = [];
+id_inputx   = false;                %identifier to check for prescribed input displacements/rotations
+id_inputf   = false;                %identifier to check for external load
+x_count     = size(nodes,1)*2+1;    %counter for node numbering
+e_count     = 1;                    %counter for element numbering
+X_list      = [];                   %list with node numbers
+E_list      = [];                   %list with element numbers
+
+%if no opt struct provided, create empty one
+if ~(exist('opt','var') && isstruct(opt)); opt=struct(); end
+%set filename, even if not specified
+if isfield(opt,'filename') && ~isempty(opt.filename)
+    filename = opt.filename;
+else
+    filename = 'spacar_file';
+end
+%determine whether silent mode
+if isfield(opt,'silent') && opt.silent == 1
+    silent = 1;
+else
+    silent = 0;
+end
+
+
+%% CHECK EXISTENCE OF REQUIRED FUNCTIONS
+ensure((exist('spavisual','file') == 2 || exist('spavisual','file') == 6),'spavisual() is not in your path.');
+ensure((exist('stressbeam','file') == 2 || exist('stressbeam','file') == 6),'stressbeam() is not in your path (typically part of spavisual package).');
+ensure(exist('spacar','file') == 3,'spacar() is not in your path.');
+
+
+%% START CREATING DATFILE
+pr_I = sprintf('#Dat-file generated with SPACAR Light version %s\n#Date: %s',version,datetime);
+
+
+%% USERDEFINED NODES
+pr_N = sprintf('#NODES\t Nn\t\t\tX\t\t\tY\t\t\tZ');
+%print all nodes provides by user
+for i=1:size(nodes,1)
+    pr_N = sprintf('%s\nX\t\t%3u\t\t\t%6f\t%6f\t%6f\t\t#node %u',pr_N,(i-1)*2+1,nodes(i,1),nodes(i,2),nodes(i,3),i);
+end
+
+
+%% ELEMENTS
+pr_E = sprintf('#ELEMENTS\t Ne\t\t Xp\t Rp\t Xq\t Rq\t\tOx\t\t\tOy\t\t\tOz');
+pr_D = sprintf('#DEF#\t\t Ne\t\t d1\t d2\t d3\t d4\t d5\t d6');
+for i=1:size(elements,1)
+    pr_E = sprintf('%s\n#element %u',pr_E,i);
+
+    N_p         = elements(i,1);            %p-node nodenumber
+    N_q         = elements(i,2);            %q-node nodenumber
+    X_list(i,1) = N_p;                      %store p-node in X_list
+
+    % get element property set corresponding to element i
+    i_set = 0;
+    for j=1:size(eprops,2)
+        if any(eprops(j).elems==i)
+            %element i is in property set i_set%
+            i_set = j;
+            
+            %get element information
+            N           = eprops(j).nbeams;    %number of beams per userdefined element
+            Orien       = eprops(j).orien;      %orientation local y-vector
+            Flex        = eprops(j).flex;       %flexibility of this element
+        end
+    end
+    if i_set == 0 %if element does not exist in any element set
+        N = 1;
+        Orien = [0 1 0];
+        Flex = [];
+    end
+    
+    if N>1 %if more than 1 beam
+        X_p = nodes(N_p,1:3);   %Location p-node
+        X_q = nodes(N_q,1:3);   %Location q-node
+        V   = X_q - X_p;        %Vector from p to q-node
+
+        %create additional intermediate nodes
+        for k = 1:N-1
+
+            X = X_p+V/N*k;              %intermediate node position
+            pr_N = sprintf('%s\nX\t\t%3u\t\t\t%6f\t%6f\t%6f\t\t#intermediate node',pr_N,x_count,X(1),X(2),X(3));
+            X_list(i,k+1) = x_count;    %add intermediate node to X_list
+
+            if k==1 %if the first beam, connect to p-node and first intermediate node
+                pr_E = sprintf('%s\nBEAM\t\t%3u\t\t%3u\t%3u\t%3u\t%3u\t\t%6f\t%6f\t%6f\t\t#beam %u',pr_E,e_count,(N_p-1)*2+1,(N_p-1)*2+2,x_count,x_count+1,Orien(1),Orien(2),Orien(3),k);
+            else    %if not the first beam, connect to two intermediate nodes
+                pr_E = sprintf('%s\nBEAM\t\t%3u\t\t%3u\t%3u\t%3u\t%3u\t\t%6f\t%6f\t%6f\t\t#beam %u',pr_E,e_count,x_count-2,x_count-1,x_count,x_count+1,Orien(1),Orien(2),Orien(3),k);
+            end
+
+            if ~isempty(Flex)        %if element has flexibility, add dyne (no rlse, rlse is only added to last beam in element i)
+                pr_D = sprintf('%s\nDYNE\t\t%3u\t',pr_D,e_count);
+                for m=1:length(Flex) %loop over all flexible deformation modes
+                    pr_D = sprintf('%s\t%3u',pr_D,Flex(m));
+                end
+            end
+
+            E_list(i,k) = e_count;      %add beam number to E_list
+            e_count     = e_count+1;    %increase beam counter by 1
+            x_count     = x_count+2;    %increase node counter by 2 (+1 for rotation node)
+        end
+
+        %for the last beam in element i, connect to last intermediate node and q-node
+        pr_E = sprintf('%s\nBEAM\t\t%3u\t\t%3u\t%3u\t%3u\t%3u\t\t%6f\t%6f\t%6f\t\t#beam %u',pr_E,e_count,x_count-2,x_count-1,(N_q-1)*2+1,(N_q-1)*2+2,Orien(1),Orien(2),Orien(3),k+1);
+
+        X_list(i,k+2) = N_q;        %add q-node to X_list
+        E_list(i,k+1) = e_count;    %add beam number to E_list
+
+    else %if only a single beam is used, directly connect to p and q-node without intermediate noodes
+        pr_E = sprintf('%s\nBEAM\t\t%3u\t\t%3u\t%3u\t%3u\t%3u\t\t%6f\t%6f\t%6f\t\t#beam %u',pr_E,e_count,(N_p-1)*2+1,(N_p-1)*2+2,(N_q-1)*2+1,(N_q-1)*2+2,Orien(1),Orien(2),Orien(3));
+
+        X_list(i,2) = N_q;          %add q-node to X_list
+        E_list(i,1) = e_count;      %add beam number to E_list
+    end
+
+    %for the last beam only, add dyne and/or rlse
+    if ((~exist('rls','var') || isempty(rls)) && ~isempty(Flex)) %if no rlse, add all flexible deformation modes as dyne
+        pr_D = sprintf('%s\nDYNE\t\t%3u\t',pr_D,e_count);
+        for m=1:length(Flex)    %loop over all flexible deformation modes
+            pr_D = sprintf('%s\t%3u',pr_D,Flex(m));
+        end       
+    else%if some rls are specified
+        %compensate size of rls if size is smaller than element list
+        if i>size(rls,2)
+            rls(i).def = [];
+        end
+
+        % add dyne
+        if ~isempty(Flex)                           %if some flexibility is specified
+            dyn_added = false;                      %reset identifier to check if string 'dyne' is added
+            for m=1:length(Flex)                    %loop over all flexible deformation modes
+                if ~(sum(rls(i).def==Flex(m))>0)   %if flexible deformation mode is not a rlse, it is dyne
+                    if ~dyn_added                   %only add string 'dyne' if it is not yet added
+                        pr_D = sprintf('%s\nDYNE\t\t%3u\t',pr_D,e_count);
+                        dyn_added = true;           %set 'dyne' identifier
+                    end
+                    pr_D = sprintf('%s\t%3u',pr_D,Flex(m));
+                end
+            end
+        end
+
+        % add rlse
+        rlse_added = false;                    %reset identifier to check if string 'rlse' is added
+        for m=1:length(rls(i).def)             %loop over all released deformation modes
+            if ~rlse_added                     %only add string 'rlse' if it is not yet added
+                pr_D = sprintf('%s\nRLSE\t\t%3u\t',pr_D,e_count);
+                rlse_added = true;
+            end
+            pr_D = sprintf('%s\t%3u',pr_D,rls(i).def(m));
+        end
+    end
+
+    e_count = e_count+1; %increase beam counter by 1 for last beam in the element
+    x_count = x_count+2; %increase node counter by 2 (+1 for rotation node)
+end
+
+
+%% NODE FIXES AND INPUTS
+pr_fix = sprintf('#FIXES\t Nn');
+pr_input = sprintf('#INPUT\t Nn\t\tdir');
+if size(nodes,1)<size(nprops,2)
+    err('Node properties applied to non-existing nodes.')
+end
+
+for i=1:size(nprops,2)
+    %fixes
+    if(isfield(nprops(i),'fix') && ~isempty(nprops(i).fix));            pr_fix = sprintf('%s\nFIX\t\t%3u  \nFIX\t\t%3u',pr_fix,(i-1)*2+1,(i-1)*2+2); end
+    if(isfield(nprops(i),'fix_pos') && ~isempty(nprops(i).fix_pos));    pr_fix = sprintf('%s\nFIX\t\t%3u',pr_fix,(i-1)*2+1);   end
+    if(isfield(nprops(i),'fix_x') && ~isempty(nprops(i).fix_x));        pr_fix = sprintf('%s\nFIX\t\t%3u\t\t1',pr_fix,(i-1)*2+1);  end
+    if(isfield(nprops(i),'fix_y') && ~isempty(nprops(i).fix_y));        pr_fix = sprintf('%s\nFIX\t\t%3u\t\t2',pr_fix,(i-1)*2+1);  end
+    if(isfield(nprops(i),'fix_z') && ~isempty(nprops(i).fix_z));        pr_fix = sprintf('%s\nFIX\t\t%3u\t\t3',pr_fix,(i-1)*2+1);  end
+    if(isfield(nprops(i),'fix_orien') && ~isempty(nprops(i).fix_orien)); pr_fix= sprintf('%s\nFIX\t\t%3u',pr_fix,(i-1)*2+2);   end
+    
+    %input displacements
+    if((isfield(nprops(i),'displ_x') && ~isempty(nprops(i).displ_x)) ||...
+            (isfield(nprops(i),'displ_initial_x') && ~isempty(nprops(i).displ_initial_x)));   pr_input = sprintf('%s\nINPUTX\t%3u\t\t1',pr_input,(i-1)*2+1);id_inputx = true;    end
+    if((isfield(nprops(i),'displ_y') && ~isempty(nprops(i).displ_y)) ||...
+            (isfield(nprops(i),'displ_initial_y') && ~isempty(nprops(i).displ_initial_y)));   pr_input = sprintf('%s\nINPUTX\t%3u\t\t2',pr_input,(i-1)*2+1);id_inputx = true;    end
+    if((isfield(nprops(i),'displ_z') && ~isempty(nprops(i).displ_z)) ||...
+            (isfield(nprops(i),'displ_initial_z') && ~isempty(nprops(i).displ_initial_z)));   pr_input = sprintf('%s\nINPUTX\t%3u\t\t3',pr_input,(i-1)*2+1);id_inputx = true;    end
+    
+    %input rotations
+    id_inputr = 0; %identifier to count the number of input rotations
+    if((isfield(nprops(i),'rot_x') && ~isempty(nprops(i).rot_x)) ||...
+            (isfield(nprops(i),'rot_initial_x') && ~isempty(nprops(i).rot_initial_x))); pr_input = sprintf('%s\nINPUTX\t%3u\t\t4',pr_input,(i-1)*2+2);id_inputx = true; id_inputr=id_inputr+1; end
+    if((isfield(nprops(i),'rot_y') && ~isempty(nprops(i).rot_y)) ||...
+            (isfield(nprops(i),'rot_initial_y') && ~isempty(nprops(i).rot_initial_y))); pr_input = sprintf('%s\nINPUTX\t%3u\t\t3',pr_input,(i-1)*2+2);id_inputx = true; id_inputr=id_inputr+1; end
+    if((isfield(nprops(i),'rot_z') && ~isempty(nprops(i).rot_z)) ||...
+            (isfield(nprops(i),'rot_initial_z') && ~isempty(nprops(i).rot_initial_z))); pr_input = sprintf('%s\nINPUTX\t%3u\t\t2',pr_input,(i-1)*2+2);id_inputx = true; id_inputr=id_inputr+1; end
+    if id_inputr>1 %if multiple rotations are prescribed, problems can arise with quaternion<->euler conversion
+        err('Multiple rotational inputs defined for node %u. Only a single input rotation can be added to a node.',i)
+    end
+end
+
+
+
+%% STIFFNESS/INERTIA PROPS
+pr_stiff = sprintf('#STIFFNESS\t Ne\t\t\tEA\t\t\t\t\t\tGJt\t\t\t\tEIy\t\t\t\tEIz\t\t\t\tShear Y\t\t\tShear Z');
+pr_mass = sprintf('#MASS\t\t Ne\t\t\tM/L\t\t\t\tJxx/L\t\t\tJyy/L\t\t\tJzz/L\t\t\tJyz/L');
+for i=1:size(eprops,2) %loop over each element property set
+    
+    %only write stiffness and mass values when deformations are flexible
+    if (isfield(eprops(i),'flex') && ~isempty(eprops(i).flex))
+        stiffness = calc_stiffness(eprops(i)); %calculate stiffness values
+        inertia = calc_inertia(eprops(i));     %calculate mass properties
+        for j=1:length(eprops(i).elems)                        %loop over all elemenents in element property set
+            switch eprops(i).cshape
+                case 'rect'
+                    L   = norm(nodes(elements(eprops(i).elems(j),2),:)...
+                        - nodes(elements(eprops(i).elems(j),1),:));    %calculate flexure length for constrained warping values
+                    cw  = cw_values(L,eprops(i));                      %calculate constrained warping values
+                case 'circ'
+                    cw = 1;
+            end
+            
+            for k=1:size(E_list,2)                                  %loop over all beams in the element
+                El = E_list(eprops(i).elems(j),k);
+                if El>0
+                    pr_stiff = sprintf('%s\nESTIFF\t\t%3u\t%20f\t%15f\t%15f\t%15f\t%15f\t%15f',pr_stiff,El,stiffness(1),cw*stiffness(2),stiffness(3),stiffness(4),stiffness(5),stiffness(6));
+                end
+            end
+            for k=1:size(E_list,2) %write mass/inertia values
+                El = E_list(eprops(i).elems(j),k); %loop over all beams in element set
+                if El>0
+                    pr_mass = sprintf('%s\nEM\t\t\t%3u\t\t%15.10f\t%15.10f\t%15.10f\t%15.10f\t%15.10f',pr_mass,El,inertia(1),inertia(2),inertia(3),inertia(4),inertia(5));
+                end
+            end
+        end
+    end
+    
+end
+
+
+%% FORCES/MOMENTS/NODAL MASSES
+pr_force =  sprintf('#FORCES\t\t Nn\t\tFx\t\t\tFy\t\t\tFz');
+pr_moment =  sprintf('#MOMENTS\t Nn\t\tMx\t\t\tMy\t\t\tMz');
+pr_dispr =  sprintf('#INPUTR\t\t Nn\t\tdir\t\tdr');
+pr_dispx =  sprintf('#INPUTX\t\t Nn\t\tdir\t\tdx');
+pr_nm =  sprintf('#MASS\t\t  Nn\tM,Ixx\t\tIxy\t\t\tIxz\t\t\tIyy\t\t\tIyz\t\t\tIzz');
+id_ini  = false; %check for initial loading or displacement
+id_add  = false; %check for aditional loading or displacement
+
+for i=1:size(nprops,2) %loop over all user defined nodes
+    %forces
+    if(isfield(nprops(i),'force') && ~isempty(nprops(i).force));                    pr_force = sprintf('%s\nDELXF\t\t%3u\t\t%6f\t%6f\t%6f',pr_force,(i-1)*2+1,nprops(i).force(1),nprops(i).force(2),nprops(i).force(3));                           id_add = true;  id_inputf=true; end
+    if(isfield(nprops(i),'force_initial') && ~isempty(nprops(i).force_initial));    pr_force = sprintf('%s\nXF\t\t\t%3u\t\t%6f\t%6f\t%6f',pr_force,(i-1)*2+1,nprops(i).force_initial(1),nprops(i).force_initial(2),nprops(i).force_initial(3));   id_ini = true;  id_inputf=true; end
+    
+    %moments
+    if(isfield(nprops(i),'moment') && ~isempty(nprops(i).moment)) %#ok<*ALIGN>
+        moments = nprops(i).moment;
+        pr_moment = sprintf('%s\nDELXF\t\t%3u\t\t%6f\t%6f\t%6f\t%6f',pr_moment,(i-1)*2+2,moments(1),moments(2),moments(3));                                       id_add = true;  id_inputf=true; end
+    if(isfield(nprops(i),'moment_initial') && ~isempty(nprops(i).moment_initial))
+        moments_i = nprops(i).moment_initial;
+        pr_moment = sprintf('%s\nXF\t\t\t%3u\t\t%6f\t%6f\t%6f\t%6f',pr_moment,(i-1)*2+2,moments_i(1),moments_i(2),moments_i(3));                                 id_ini = true;  id_inputf=true; end
+    
+    %displacements
+    if(isfield(nprops(i),'displ_x') && ~isempty(nprops(i).displ_x));                  pr_dispx = sprintf('%s\nDELINPX\t\t%3u\t\t1\t\t%6f',pr_dispx,(i-1)*2+1,nprops(i).displ_x(1));                       id_add = true; end
+    if(isfield(nprops(i),'displ_y') && ~isempty(nprops(i).displ_y));                  pr_dispx = sprintf('%s\nDELINPX\t\t%3u\t\t2\t\t%6f',pr_dispx,(i-1)*2+1,nprops(i).displ_y(1));                       id_add = true; end
+    if(isfield(nprops(i),'displ_z') && ~isempty(nprops(i).displ_z));                  pr_dispx = sprintf('%s\nDELINPX\t\t%3u\t\t3\t\t%6f',pr_dispx,(i-1)*2+1,nprops(i).displ_z(1));                       id_add = true; end
+    if(isfield(nprops(i),'displ_initial_x') && ~isempty(nprops(i).displ_initial_x));  pr_dispx = sprintf('%s\nINPUTX\t\t%3u\t\t1\t\t%6f',pr_dispx,(i-1)*2+1,nodes(i,1) + nprops(i).displ_initial_x(1));  id_ini = true; end
+    if(isfield(nprops(i),'displ_initial_y') && ~isempty(nprops(i).displ_initial_y));  pr_dispx = sprintf('%s\nINPUTX\t\t%3u\t\t2\t\t%6f',pr_dispx,(i-1)*2+1,nodes(i,2) + nprops(i).displ_initial_y(1));  id_ini = true; end
+    if(isfield(nprops(i),'displ_initial_z') && ~isempty(nprops(i).displ_initial_z));  pr_dispx = sprintf('%s\nINPUTX\t\t%3u\t\t3\t\t%6f',pr_dispx,(i-1)*2+1,nodes(i,3) +nprops(i).displ_initial_z(1));   id_ini = true; end
+    
+    %rotations
+    if(isfield(nprops(i),'rot_x') && ~isempty(nprops(i).rot_x));                rot = eul2quat([nprops(i).rot_x(1) 0 0]);
+        pr_dispr = sprintf('%s\nDELINPX\t\t%3u\t\t4\t\t%6f',pr_dispr,(i-1)*2+2,rot(4)); id_add = true; end
+    if(isfield(nprops(i),'rot_y') && ~isempty(nprops(i).rot_y));                rot = eul2quat([0 nprops(i).rot_y(1) 0]);
+        pr_dispr = sprintf('%s\nDELINPX\t\t%3u\t\t3\t\t%6f',pr_dispr,(i-1)*2+2,rot(3)); id_add = true; end
+    if(isfield(nprops(i),'rot_z') && ~isempty(nprops(i).rot_z));                rot = eul2quat([0 0 nprops(i).rot_z(1)]);
+        pr_dispr = sprintf('%s\nDELINPX\t\t%3u\t\t2\t\t%6f',pr_dispr,(i-1)*2+2,rot(2)); id_add = true; end
+    if(isfield(nprops(i),'rot_initial_x') && ~isempty(nprops(i).rot_initial_x));rot = eul2quat([nprops(i).rot_initial_x(1) 0 0]);
+        pr_dispr = sprintf('%s\nINPUTX\t\t%3u\t\t4\t\t%6f',pr_dispr,(i-1)*2+2,rot(4));  id_ini = true; end
+    if(isfield(nprops(i),'rot_initial_y') && ~isempty(nprops(i).rot_initial_y));rot = eul2quat([0 nprops(i).rot_initial_y(1) 0]);
+        pr_dispr = sprintf('%s\nINPUTX\t\t%3u\t\t3\t\t%6f',pr_dispr,(i-1)*2+2,rot(3));  id_ini = true; end
+    if(isfield(nprops(i),'rot_initial_z') && ~isempty(nprops(i).rot_initial_z));rot = eul2quat([0 0 nprops(i).rot_initial_z(1)]);
+        pr_dispr = sprintf('%s\nINPUTX\t\t%3u\t\t2\t\t%6f',pr_dispr,(i-1)*2+2,rot(2));  id_ini = true; end
+    
+    %nodal masses/inertia
+    if(isfield(nprops(i),'mass') && ~isempty(nprops(i).mass));                      pr_nm = sprintf('%s\nXM\t\t\t%3u\t\t%6f',pr_nm,(i-1)*2+1,nprops(i).mass); end
+    if(isfield(nprops(i),'mominertia') && ~isempty(nprops(i).mominertia));          pr_nm = sprintf('%s\nXM\t\t\t%3u\t\t%6f\t%6f\t%6f\t%6f\t%6f\t%6f',pr_nm,(i-1)*2+2,nprops(i).mominertia(1),nprops(i).mominertia(2),nprops(i).mominertia(3),...
+            nprops(i).mominertia(4),nprops(i).mominertia(5),nprops(i).mominertia(6)); end
+end
+
+
+%% ADITIONAL OPTIONS
+%GRAVITY
+pr_add = sprintf('#ADDITIONAL PROPERTIES');
+if (exist('opt','var') && isstruct(opt) && isfield(opt,'gravity') && ~isempty(opt.gravity))
+    pr_add = sprintf('%s\n#\t\t\tGx\t\t\tGy\t\t\tGz\nGRAVITY\t\t%6f\t%6f\t%6f',pr_add,opt.gravity(1),opt.gravity(2),opt.gravity(3));
+end
+
+%ITERSTEP SETTINGS
+if (exist('opt','var') && isstruct(opt) && isfield(opt,'loadsteps') && ~isempty(opt.loadsteps) && opt.loadsteps>0)
+    ensure((mod(opt.loadsteps,1)==0 && opt.loadsteps>0),'Number of loadsteps (opt.loadsteps) have to be a positive integer.')
+    steps = opt.loadsteps-1;
+else
+    steps = 9;
+end
+if      (id_ini && id_add);      pr_add = sprintf('%s\n\nITERSTEP\t10\t%3u\t0.0000005\t1\t3\t%3u',pr_add,steps,steps);    %if initial and aditional loading/displacement
+elseif  (id_ini && ~id_add);     pr_add = sprintf('%s\n\nITERSTEP\t10\t1\t0.0000005\t1\t1\t%3u',pr_add,steps);    %if initial loading/displacement
+elseif  (~id_ini && id_add);     pr_add = sprintf('%s\n\nITERSTEP\t10\t%3u\t0.0000005\t1\t3\t0',pr_add,steps);     %if initial loading/displacement
+else                             pr_add = sprintf('%s\n\nITERSTEP\t10\t1\t0.0000005\t1\t1\t0',pr_add);  end %no loading/displacement
+
+% %TRANSFER FUNCTION INPUT/OUTPUT
+% if ((isfield(opt,'transfer_in') && ~isempty(opt.transfer_in)) ||  (isfield(opt,'transfer_out') && ~isempty(opt.transferout)))
+%     if id_inputx
+%         disp('Warning: input displacement is prediscribed, possibly affecting input/ouput transfer function.')
+%     end
+%
+%     fprintf(fileID,'\n\nEND\nHALT\n\n');
+%     for i=1:size(opt.transfer_in,2) %add inputs
+%         switch opt.transfer_in(i).cshape
+%             case 'force_x';     fprintf(fileID,'\nINPUTF %2u %3u 1',i,(opt.transfer_in(i).node-1)*2+1);
+%             case 'force_y';     fprintf(fileID,'\nINPUTF %2u %3u 2',i,(opt.transfer_in(i).node-1)*2+1);
+%             case 'force_z';     fprintf(fileID,'\nINPUTF %2u %3u 3',i,(opt.transfer_in(i).node-1)*2+1);
+%                 %TO BE DONE
+%                 %case 'moment_x';    fprintf(fileID,'\nINPUTF %2u %3u 4',i,(opt.transfer_in(i).node-1)*2+2);
+%                 %case 'moment_y';    fprintf(fileID,'\nINPUTF %2u %3u 3',i,(opt.transfer_in(i).node-1)*2+2);
+%                 %case 'moment_z';    fprintf(fileID,'\nINPUTF %2u %3u 2',i,(opt.transfer_in(i).node-1)*2+2);
+%
+%             case 'displ_x';      fprintf(fileID,'\nINX %2u %3u 1',i,(opt.transfer_in(i).node-1)*2+1);
+%             case 'displ_y';      fprintf(fileID,'\nINX %2u %3u 2',i,(opt.transfer_in(i).node-1)*2+1);
+%             case 'displ_z';      fprintf(fileID,'\nINX %2u %3u 3',i,(opt.transfer_in(i).node-1)*2+1);
+%                 %case 'rot_x';       fprintf(fileID,'\nINX %2u %3u 4',i,(opt.transfer_in(i).node-1)*2+2);
+%                 %case 'rot_y';       fprintf(fileID,'\nINX %2u %3u 3',i,(opt.transfer_in(i).node-1)*2+2);
+%                 %case 'rot_z';       fprintf(fileID,'\nINX %2u %3u 2',i,(opt.transfer_in(i).node-1)*2+2);
+%         end
+%     end
+%     for i=1:size(opt.transfer_out,2) %add outputs
+%         switch opt.transfer_out(i).cshape
+%             case 'force_x';     fprintf(fileID,'\nOUTF %2u %3u 1',i,(opt.transfer_out(i).node-1)*2+1);
+%             case 'force_y';     fprintf(fileID,'\nOUTF %2u %3u 2',i,(opt.transfer_out(i).node-1)*2+1);
+%             case 'force_z';     fprintf(fileID,'\nOUTF %2u %3u 3',i,(opt.transfer_out(i).node-1)*2+1);
+%                 %TO BE DONE
+%                 %case 'moment_x';    fprintf(fileID,'\nOUTF %2u %3u 4',i,(opt.transfer_out(i).node-1)*2+2);
+%                 %case 'moment_y';    fprintf(fileID,'\nOUTF %2u %3u 3',i,(opt.transfer_out(i).node-1)*2+2);
+%                 %case 'moment_z';    fprintf(fileID,'\nOUTF %2u %3u 2',i,(opt.transfer_out(i).node-1)*2+2);
+%
+%             case 'displ_x';      fprintf(fileID,'\nOUTX %2u %3u 1',i,(opt.transfer_out(i).node-1)*2+1);
+%             case 'displ_y';      fprintf(fileID,'\nOUTX %2u %3u 2',i,(opt.transfer_out(i).node-1)*2+1);
+%             case 'displ_z';      fprintf(fileID,'\nOUTX %2u %3u 3',i,(opt.transfer_out(i).node-1)*2+1);
+%                 %case 'rot_x';       fprintf(fileID,'\nOUTX %2u %3u 4',i,(opt.transfer_out(i).node-1)*2+2);
+%                 %case 'rot_y';       fprintf(fileID,'\nOUTX %2u %3u 3',i,(opt.transfer_out(i).node-1)*2+2);
+%                 %case 'rot_z';       fprintf(fileID,'\nOUTX %2u %3u 2',i,(opt.transfer_out(i).node-1)*2+2);
+%         end
+%     end
+% end
+
+
+
+%% VISUALIZATION
+pr_vis = sprintf('VISUALIZATION');
+for i=1:size(eprops,2) %loop over all element property sets
+    
+    %CROSSECTIONAL PROPERTIES
+    pr_vis = sprintf('%s\n\nBEAMPROPS',pr_vis);
+    for j=1:length(eprops(i).elems) %loop over all elemenents in element set i
+        for k=1:size(E_list,2)
+            El = E_list(eprops(i).elems(j),k);
+            if El>0
+                pr_vis = sprintf('%s\t%3u',pr_vis,El);
+            end
+        end
+    end
+    
+    if (isfield(eprops(i),'cshape') && ~isempty(eprops(i).cshape))
+        switch eprops(i).cshape
+            case 'rect'
+                pr_vis = sprintf('%s\nCROSSTYPE\t  RECT',pr_vis);
+                pr_vis = sprintf('%s\nCROSSDIM\t  %6f\t%6f',pr_vis,eprops(i).dim(1),eprops(i).dim(2));
+            case 'circ'
+                pr_vis = sprintf('%s\nCROSSTYPE\t  CIRC',pr_vis);
+                pr_vis = sprintf('%s\nCROSSDIM\t  %f',pr_vis,eprops(i).dim(1));
+        end
+    end
+    
+    %COLOR
+    if (isfield(eprops(i),'color') && ~isempty(eprops(i).color))
+        pr_vis = sprintf('%s\n\nGRAPHICS',pr_vis);
+        for j=1:length(eprops(i).elems)
+            for k=1:size(E_list,2)
+                El = E_list(eprops(i).elems(j),k);
+                if El>0
+                    pr_vis = sprintf('%s\t%3u',pr_vis,El);
+                end
+            end
+        end
+        pr_vis = sprintf('%s\nFACECOLOR\t  %6f %6f %6f',pr_vis,eprops(i).color(1),eprops(i).color(2),eprops(i).color(3));
+    end
+    
+    %VISIBILITY
+    if (isfield(eprops(i),'hide') && ~isempty(eprops(i).hide) && eprops(i).hide==1)
+        pr_vis = sprintf('%s\n\nDONOTDRAW',pr_vis);
+        for j=1:length(eprops(i).elems)
+            for k=1:size(E_list,2)
+                El = E_list(eprops(i).elems(j),k);
+                if El>0
+                    pr_vis = sprintf('%s\t%u',pr_vis,El);
+                end
+            end
+        end
+    end
+end
+
+fileID = fopen([filename '.dat'],'w');
+print_dat(fileID,'%s\n\n\n\n',pr_I);
+print_dat(fileID,'%s\n\n\n\n',pr_N);
+print_dat(fileID,'%s\n\n\n\n',pr_E);
+print_dat(fileID,'%s\n\n\n\n',pr_D);
+print_dat(fileID,'%s\n\n\n\n',pr_fix);
+print_dat(fileID,'%s\n\n\n',pr_input);
+fprintf(fileID,'\nEND\nHALT\n\n\n');
+print_dat(fileID,'%s\n\n\n\n',pr_stiff);
+print_dat(fileID,'%s\n\n\n\n',pr_mass);
+print_dat(fileID,'%s\n\n\n\n',pr_force);
+print_dat(fileID,'%s\n\n\n\n',pr_moment);
+print_dat(fileID,'%s\n\n\n\n',pr_dispr);
+print_dat(fileID,'%s\n\n\n\n',pr_dispx);
+print_dat(fileID,'%s\n\n\n\n',pr_nm);
+print_dat(fileID,'%s\n\n\n\n',pr_add);
+fprintf(fileID,'END\nEND\n\n\n\n');
+print_dat(fileID,'%s',pr_vis);
+fclose(fileID); %datfile finished!
+
+
+%% SIMULATE CONSTRAINTS
+if ~(silent)
+    try %try to run spacar in silent mode
+        warning('off','all')
+        [~] = spacar(-0,filename);
+        warning('on','all')
+ catch
+        try %retry to run spacar in non-silent mode for old spacar versions
+            warning('off','all')
+            spacar(0,filename);
+            warning('on','all')
+            warning('You are using an old version of spacar')
+            old_version = true; %#ok<NASGU>
+     catch msg
+        switch msg.message
+            case 'ERROR in subroutine PRPARE: Too many DOFs.'
+                 err('To many degrees of freedom. Decrease the number of elements or the number of flexible deformations.');
+            otherwise
+                err('Connectivity incorrect. Check element properties, node properties, element connectivity etc.\nCheck the last line of the .log file for more information.');
+        end
+        end
+    end
+    
+    %CHECK CONSTRAINTS
+    sbd     = [filename '.sbd'];
+    nep     = getfrsbf(sbd,'nep');
+    nxp     = getfrsbf(sbd,'nxp');
+    nddof   = getfrsbf(sbd,'nddof');
+    le      = getfrsbf(sbd,'le');
+    BigD    = getfrsbf(sbd,'bigd',1);
+    Dcc     = BigD( 1:(nep(1)+nep(3)+nep(4)) , nxp(1)+(1:nxp(2)) );
+    [ U, s, V ] = svd(Dcc);
+    s       = diag(s);
+    
+    if isempty(s) %%% TO BE DONE: s can be empty. What does this mean? => no calculable nodes? no freedom?
+        return
+    end
+    
+    nsing = length(find(s<sqrt(eps)*s(1))); %number of near zero singular values
+    if length(U)>length(V)
+        nover  = length(U)-length(V)+nsing;
+        nunder = nsing;
+    elseif length(U)<length(V)
+        nover  = nsing;
+        nunder = length(V)-length(U)+nsing;
+    else
+        nover  = nsing;
+        nunder = nsing;
+    end
+    
+    if nunder>0 %underconstrained
+        warn('System is underconstrained. Check element connectivity, boundary conditions and releases.')
+        return
+    elseif nover>0 %overconstrained
+        overconstraint = U(:,end-nover+1:end);
+        oc = overconstraint(:,1);
+        [oc_sort,order] = sort(oc.^2,1,'descend');
+        idx = find(cumsum(oc_sort)>sqrt(0.99),1,'first');% select only part that explains 99% (or more) of singular vector's length
+        idx = order(1:idx);
+        sel = (1:numel(oc))';
+        sel = sel(idx);
+        
+        listData = zeros(numel(sel),3);
+        listData(:,3) = oc(idx);
+        for i=1:size(listData,1)
+            [elnr,defpar] = find(le==sel(i));
+            listData(i,1:2) = [elnr, defpar]; %put overconstrained element numbers and deformations in listData
+        end
+        
+        %reshape rls suggestions according to user defined elements,
+        %since spacar might return a lot more release options for each actual beam element
+        %(and spacar light hides subdivided elements from the user)
+        OC_el= [];
+        OC_defs = [];
+        for i=1:size(E_list,1)
+            list = [];
+            for j=1:size(E_list,2)
+                list = [list; sort(listData(find(listData(:,1)==E_list(i,j)),2))]; %#ok<FNDSB>
+            end
+            red_list=[];
+            for j=1:6 %if one of the modes ..
+                if (sum(list==j)>0) % .. is in overconstrained list ..
+                    % .. and is not in rls
+                    if size(rls,2)==0 || (size(rls,2)>0 && sum(rls(i).def==j)==0)
+                        % .. then add to reduction list
+                        red_list(end+1) = j;
+                    end
+                end
+            end
+            if ~isempty(red_list)
+                OC_defs(end+1,1:length(red_list)) = red_list;
+                OC_el(end+1,1) = i;
+            end
+        end
+        
+        results.overconstraints = [OC_el OC_defs];
+        warn('System is overconstrained; releases are required in order to run static simulation.\nA suggestion for possible releases is given in the table below.\n')
+        fprintf('Number of overconstraints: %u\n\n',nover);
+        disp(table(OC_el,sum((OC_defs==1),2),sum((OC_defs==2),2),sum((OC_defs==3),2),sum((OC_defs==4),2),sum((OC_defs==5),2),sum((OC_defs==6),2),...
+            'VariableNames',{'Element' 'def_1' 'def_2 ' 'def_3' 'def_4' 'def_5' 'def_6'}));
+        return
+    end
+    
+    if nddof == 0
+        warn('The system has no degrees of freedom (so no Spacar simulation will be performed). Check eprops.flex and rls.')
+        return;
+    end
+    
+end
+
+%% SIMULATE STATICS
+try %run spacar in silent mode
+    warning('off','all')
+    [~] = spacar(-10,filename);
+    warning('on','all')
+    if ~(silent)
+        spavisual(filename)
+    end
+    disp('Spacar simulation succeeded.')
+catch
+    try %retry to run spacar in non-silent mode for old spacar versions
+        warning('off','all')
+        spacar(-10,filename);
+        warning('on','all')
+        if ~(silent)
+            spavisual(filename)
+        end
+        disp('Spacar simulation succeeded.')
+        if ~exist('old_version','var')
+            warning('You are using an old version of spacar')
+        end
+    catch
+        if steps<9
+            warr('Spacar simulation failed. Possibly failed to converge to solution. Check magnitude of input displacements, loads, the number of loadsteps and other input data.')
+        else
+            warr('Spacar simulation failed. Possibly failed to converge to solution. Check magnitude of input displacements, loads and other input data.')
+        end
+    end
+end
+try
+    %get results
+    results = calc_results(filename, E_list, id_inputf, id_inputx, nodes, eprops, opt);
+catch
+    err('A problem occurred processing simulation results.')
+end
+
+%% WARNINGS
+warning backtrace on
+
+%% END OF SPACAR_LIGHT
+end
+
+function varargout = validateInput(varargin)
+%this function receives the user-supplied input and only returns
+%that input when it turns out to be valid
+switch nargin
+    case 1
+        nodes = varargin{1};
+    case 2
+        nodes = varargin{1};
+        elements = varargin{2};
+    case 3
+        nodes = varargin{1};
+        elements = varargin{2};
+        nprops = varargin{3};
+    case 4
+        nodes = varargin{1};
+        elements = varargin{2};
+        nprops = varargin{3};
+        eprops = varargin{4};
+    case 5
+        nodes = varargin{1};
+        elements = varargin{2};
+        nprops = varargin{3};
+        eprops = varargin{4};
+        rls = varargin{5};
+    case 6
+        nodes = varargin{1};
+        elements = varargin{2};
+        nprops = varargin{3};
+        eprops = varargin{4};
+        rls = varargin{5};
+        opt = varargin{6};
+end
+
+%DO NOT PERFORM CHECKS IN SILENT MODE
+if ~(exist('opt','var') && isstruct(opt) && isfield(opt,'silent') && opt.silent==1)
+    
+    %CHECK NODES INPUT VARIABLE
+    validateattributes(nodes,   {'double'},{'ncols',3,'ndims',2},'','nodes')
+    
+    %CHECK ELEMENTS INPUT VARIABLE
+    if exist('elements','var')
+        nno = size(nodes,1);
+        validateattributes(elements,{'double'},{'ncols',2,'ndims',2},'','elements')
+        ensure(all(elements(:) == floor(elements(:))),'Entries in elements seem to be non-integers.')
+        
+        ensure(all(elements(:)>0),'Element seems connected to node number <=0.')
+        ensure(max(elements(:))<=nno,'Element seems connected to node that does not exist.')
+        if max(elements(:))<nno; warn('Node seems not attached to element.'); end
+        ensure(~any(abs(elements(:,1)-elements(:,2))==0),('Both sides of element seem connected to the same node.'))
+        
+        %check if unique pairs node numbers (independent of p/q order)
+        ensure(size(unique(sort(elements,2),'rows'),1)==size(elements,1),'Multiple elements seem connected between the same node pair.')
+        
+        ensure(all(sqrt(sum((nodes(elements(:,1),:) - nodes(elements(:,2),:)).^2,2))>1e-5),'Element length seems smaller than 0.00001.')
+        
+        maxlength = max(sqrt(sum((nodes(elements(:,1),:) - nodes(elements(:,2),:)).^2,2)));
+        minlength = min(sqrt(sum((nodes(elements(:,1),:) - nodes(elements(:,2),:)).^2,2)));
+        ensure(maxlength/minlength<=1000,'Ratio between element lengths seems larger than 1000.');
+        
+    end
+    
+    %CHECK NPROPS INPUT VARIABLE
+    if exist('nprops','var')
+
+        allowed_nprops = {'fix','fix_x','fix_y','fix_z','fix_pos','fix_orien','displ_x','displ_y','displ_z','force','moment','mass','mominertia','force_initial','moment_initial', ...
+            'displ_initial_x','displ_initial_y','displ_initial_z'};
+        supplied_nprops = fieldnames(nprops);
+        ensure(size(supplied_nprops,1)>0,'Node properties seem empty.')
+        unknown_nprops_i = ~ismember(supplied_nprops,allowed_nprops);
+        if any(unknown_nprops_i)
+            err('Unknown nprops field %s',supplied_nprops{unknown_nprops_i});
+        end  
+        
+        validateattributes(nprops,{'struct'},{'nonempty'},'','nprops')
+        
+        count_bcs = 0; %counter for total number of constraints (there should be at least 6)
+        Node_fields = fieldnames(nprops);
+        for i=1:size(nprops,2)
+            for j=1:length(Node_fields)
+                switch Node_fields{j}
+                    case 'fix'
+                        if ~isempty(nprops(i).(Node_fields{j}));    validateattributes(nprops(i).(Node_fields{j}),{'logical'},{'scalar'},'',            sprintf('fix property in nprops(%u)',i));       end
+                    case {'fix_pos','fix_orien'}
+                        if ~isempty(nprops(i).(Node_fields{j}));    validateattributes(nprops(i).(Node_fields{j}),{'logical'},{'scalar'},'',            sprintf('fix_pos/orien property in nprops(%u)',i)); end
+                    case {'fix_x','fix_y','fix_z'}
+                        if ~isempty(nprops(i).(Node_fields{j}));    validateattributes(nprops(i).(Node_fields{j}),{'logical'},{'scalar'},'',            sprintf('fix_x/y/z property in nprops(%u)',i)); end
+                    case {'force','force_initial'}
+                        if ~isempty(nprops(i).(Node_fields{j}));     validateattributes(nprops(i).(Node_fields{j}),{'double'},{'vector','numel',3},'',   sprintf('force property in nprops(%u)',i));     end
+                    case {'moment','moment_initial'}
+                        if ~isempty(nprops(i).(Node_fields{j}));     validateattributes(nprops(i).(Node_fields{j}),{'double'},{'vector','numel',3},'',   sprintf('moment property in nprops(%u)',i));     end
+                    case {'displ_x','displ_y','displ_z','displ_initial_x','displ_initial_y','displ_initial_z'}
+                        if ~isempty(nprops(i).(Node_fields{j}));     validateattributes(nprops(i).(Node_fields{j}),{'double'},{'scalar'},'',             sprintf('displ property in nprops(%u)',i));      end
+                    case {'rot_x','rot_y','rot_z','rot_initial_x','rot_initial_y','rot_initial_z'}
+                        if ~isempty(nprops(i).(Node_fields{j}));     validateattributes(nprops(i).(Node_fields{j}),{'double'},{'scalar'},'',             sprintf('rot property in nprops(%u)',i));      end
+                    case 'mass'
+                        if ~isempty(nprops(i).(Node_fields{j}));     validateattributes(nprops(i).(Node_fields{j}),{'double'},{'scalar'},'',             sprintf('mass property in nprops(%u)',i));      end
+                    case 'mominertia'
+                        if ~isempty(nprops(i).(Node_fields{j}));     validateattributes(nprops(i).(Node_fields{j}),{'double'},{'vector','numel',6},'',   sprintf('mominertia property in nprops(%u)',i));   end
+                end
+            end
+            
+            %check for total number of constraints supplied (there should be at least 6)
+            %checks for fixes
+            if(isfield(nprops(i),'fix') && ~isempty(nprops(i).fix) && nprops(i).fix == true);                   count_bcs = count_bcs + 6;   end
+            if(isfield(nprops(i),'fix_pos') && ~isempty(nprops(i).fix_pos) && nprops(i).fix_pos == true);       count_bcs = count_bcs + 3;   end
+            if(isfield(nprops(i),'fix_orien') && ~isempty(nprops(i).fix_orien) && nprops(i).fix_orien == true); count_bcs = count_bcs + 3;   end
+            if(isfield(nprops(i),'fix_x') && ~isempty(nprops(i).fix_x) && nprops(i).fix_x == true);             count_bcs = count_bcs + 1;   end
+            if(isfield(nprops(i),'fix_y') && ~isempty(nprops(i).fix_y) && nprops(i).fix_y == true);             count_bcs = count_bcs + 1;   end
+            if(isfield(nprops(i),'fix_z') && ~isempty(nprops(i).fix_z) && nprops(i).fix_z == true);             count_bcs = count_bcs + 1;   end
+            
+            %checks for input displacements
+            if((isfield(nprops(i),'displ_x') && ~isempty(nprops(i).displ_x)) ||...
+                    (isfield(nprops(i),'displ_initial_x') && ~isempty(nprops(i).displ_initial_x)));     count_bcs = count_bcs + 1;   end
+            if((isfield(nprops(i),'displ_y') && ~isempty(nprops(i).displ_y)) ||...
+                    (isfield(nprops(i),'displ_initial_y') && ~isempty(nprops(i).displ_initial_y)));     count_bcs = count_bcs + 1;   end
+            if((isfield(nprops(i),'displ_z') && ~isempty(nprops(i).displ_z)) ||...
+                    (isfield(nprops(i),'displ_initial_z') && ~isempty(nprops(i).displ_initial_z)));     count_bcs = count_bcs + 1;   end
+            
+            %checks for input rotations
+            if((isfield(nprops(i),'rot_x') && ~isempty(nprops(i).rot_x)) ||...
+                    (isfield(nprops(i),'rot_initial_x') && ~isempty(nprops(i).rot_initial_x)));         count_bcs = count_bcs + 1;   end
+            if((isfield(nprops(i),'rot_y') && ~isempty(nprops(i).rot_y)) ||...
+                    (isfield(nprops(i),'rot_initial_y') && ~isempty(nprops(i).rot_initial_y)));         count_bcs = count_bcs + 1;   end
+            if((isfield(nprops(i),'rot_z') && ~isempty(nprops(i).rot_z)) ||...
+                    (isfield(nprops(i),'rot_initial_z') && ~isempty(nprops(i).rot_initial_z)));         count_bcs = count_bcs + 1;   end
+            
+            %no combination of fix, force, displ on one node in the same direction (translational along x)
+            ensure(sum([ ...
+                (isfield(nprops(i),'fix_x') && ~isempty(nprops(i).fix_x) && nprops(i).fix_x == true) ...
+                ((isfield(nprops(i),'force') && ~isempty(nprops(i).force) && nprops(i).force(1)~=0) || (isfield(nprops(i),'force_initial') && ~isempty(nprops(i).force_initial) && nprops(i).force_initial(1)~=0 )) ...
+                ((isfield(nprops(i),'displ_x') && ~isempty(nprops(i).displ_x)) || (isfield(nprops(i),'displ_initial_x') && ~isempty(nprops(i).displ_initial_x))) ...
+                ])<=1,'There is a combination of fix_x, force(1) and displ_(initial_)x on node %i.',i);
+            
+            %no combination of fix, force, displ on one node in the same direction (translational along y)
+            ensure(sum([ ...
+                (isfield(nprops(i),'fix_y') && ~isempty(nprops(i).fix_y) && nprops(i).fix_y == true) ...
+                ((isfield(nprops(i),'force') && ~isempty(nprops(i).force) && nprops(i).force(2)~=0) || (isfield(nprops(i),'force_initial') && ~isempty(nprops(i).force_initial) && nprops(i).force_initial(2)~=0 )) ...
+                ((isfield(nprops(i),'displ_y') && ~isempty(nprops(i).displ_y)) || (isfield(nprops(i),'displ_initial_y') && ~isempty(nprops(i).displ_initial_y))) ...
+                ])<=1,'There is a combination of fix_y, force(2) and displ_(initial_)y on node %i.',i);
+            
+            %no combination of fix, force, displ on one node in the same direction (translational along z)
+            ensure(sum([ ...
+                (isfield(nprops(i),'fix_z') && ~isempty(nprops(i).fix_z) && nprops(i).fix_z == true) ...
+                ((isfield(nprops(i),'force') && ~isempty(nprops(i).force) && nprops(i).force(3)~=0) || (isfield(nprops(i),'force_initial') && ~isempty(nprops(i).force_initial) && nprops(i).force_initial(3)~=0 )) ...
+                ((isfield(nprops(i),'displ_z') && ~isempty(nprops(i).displ_z)) || (isfield(nprops(i),'displ_initial_z') && ~isempty(nprops(i).displ_initial_z))) ...
+                ])<=1,'There is a combination of fix_z, force(3) and displ_(initial_)z on node %i.',i);
+            
+            %no combination of fix_orien, moment, rot on one node
+            ensure(sum([ ...
+                (isfield(nprops(i),'fix_orien') && ~isempty(nprops(i).fix_orien) && nprops(i).fix_orien == true) ...
+                ((isfield(nprops(i),'moment') && ~isempty(nprops(i).moment) && any(nprops(i).moment~=0)) || (isfield(nprops(i),'moment_initial') && ~isempty(nprops(i).moment_initial) && any(nprops(i).moment_initial~=0) )) ...
+                ( (isfield(nprops(i),'rot_x') && ~isempty(nprops(i).rot_x)) || (isfield(nprops(i),'rot_y') && ~isempty(nprops(i).rot_y)) || (isfield(nprops(i),'rot_z') && ~isempty(nprops(i).rot_z)) || ...
+                (isfield(nprops(i),'rot_initial_x') && ~isempty(nprops(i).rot_initial_x)) || (isfield(nprops(i),'rot_initial_y') && ~isempty(nprops(i).rot_initial_y)) || (isfield(nprops(i),'rot_initial_z') && ~isempty(nprops(i).rot_initial_z)) ) ...
+                ])<=1,'There is a combination of fix_orien, moment and rot_x/y/z on node %i.',i);
+            
+            %no combination of fix (6 constraints) and (mass or mominertia)
+            if (isfield(nprops(i),'fix') && ~isempty(nprops(i).fix) && nprops(i).fix == true) && ...
+                    (   (isfield(nprops(i),'mass') && ~isempty(nprops(i).mass) && nprops(i).mass~=0) || ...
+                    (isfield(nprops(i),'mominertia') && ~isempty(nprops(i).mominertia) && any(nprops(i).mominertia~=0)) ...
+                    )
+                
+                warn('Inertia associated with fixed node %i.',i);
+            end
+            
+            %no combination of fix_pos and mass
+            if (isfield(nprops(i),'fix_pos') && ~isempty(nprops(i).fix_pos) && nprops(i).fix_pos == true) && ...
+                    (isfield(nprops(i),'mass') && ~isempty(nprops(i).mass) && nprops(i).mass~=0)
+                
+                warn('Mass associated with position-fixed node %i.',i);
+            end
+            
+            %no combination of fix_orien and mominertia
+            if (isfield(nprops(i),'fix_orien') && ~isempty(nprops(i).fix_orien) && nprops(i).fix_orien == true) && ...
+                    (isfield(nprops(i),'mominertia') && ~isempty(nprops(i).mominertia) && any(nprops(i).mominertia~=0))
+                
+                warn('Moment of inertia associated with orientation-fixed node %i.',i);
+            end
+        end
+        ensure(count_bcs >= 6,'The nodes seem to have insufficient (%i<6) constraints (fix, displ, or rot).',count_bcs);
+    end
+    
+    %CHECK EPROPS INPUT VARIABLE
+    if exist('eprops','var')
+        allowed_eprops = {'elems','emod','smod','dens','cshape','dim','orien','nbeams','flex','color','hide'};
+        supplied_eprops = fieldnames(eprops);
+        unknown_eprops_i = ~ismember(supplied_eprops,allowed_eprops);
+        if any(unknown_eprops_i)
+            err('Unknown eprops field %s.',supplied_eprops{unknown_eprops_i});
+        end
+        
+        el_nr_doubles_check = []; %filling this with user defined element numbers (with .elems) to check for doubles and missing elements
+        for i=1:size(eprops,2)
+            
+            %the only mandatory field is elems
+            if ~(isfield(eprops(i),'elems') && ~isempty(eprops(i).elems))
+                warn('Property elems is not defined in eprops(%u); ignoring eprops(%i).',i,i);
+                eprops(i) = []; %note, this deletes the current property set from the list
+            else
+                %%%%%%%%%%%%
+                %elems exists, so validate elems
+                validateattributes(eprops(i).elems,{'double'},{'vector'},'',sprintf('elems property in eprops(%u)',i));
+                validateattributes(eprops(i).elems,{'double'},{'positive'},'',sprintf('elems property in eprops(%u)',i));
+                
+                %check if elems for set i are unique
+                if length(unique(eprops(i).elems)) < length(eprops(i).elems)
+                    err('Property elems of eprops(%i) contains non-unique element numbers.',i)
+                end
+                
+                %check if elems only contains defined elements
+                undef_el_index = ~ismember(eprops(i).elems,1:size(elements,1));
+                if any(undef_el_index)
+                    err('eprops(%i).elems contains undefined element number(s).',i)
+                end
+                
+                %check if elements in elems are not already defined previously
+                double_el_index = ismember(eprops(i).elems,el_nr_doubles_check);
+                if any(double_el_index)
+                    err('eprops(%i).elems contains element(s) whose properties have already been defined.',i)
+                end
+                el_nr_doubles_check = [el_nr_doubles_check; eprops(i).elems(:)];
+                %end validation of elems
+                %%%%%%%%%%%
+                
+                %%%%%%%%%%%%%%%
+                %validate other properties that are specified
+                if (isfield(eprops(i),'emod') && ~isempty(eprops(i).emod));     validateattributes(eprops(i).emod,{'double'},{'scalar'},'',   sprintf('emod property in eprops(%u)',i)); end
+                if (isfield(eprops(i),'smod') && ~isempty(eprops(i).smod));     validateattributes(eprops(i).smod,{'double'},{'scalar'},'',   sprintf('smod property in eprops(%u)',i)); end
+                if (isfield(eprops(i),'dim') && ~isempty(eprops(i).dim))
+                    validateattributes(eprops(i).dim,{'double'},{'vector'},'',sprintf('dim property in eprops(%u)',i));  
+                    if ~(isfield(eprops(i),'cshape') && ~isempty(eprops(i).cshape))
+                        warn('Property eprops(%u).dim is redundant without the cshape property.',i)
+                    end
+                end
+                
+                if (isfield(eprops(i),'color') && ~isempty(eprops(i).color));   validateattributes(eprops(i).color,{'double'},{'vector','numel',3},'',sprintf('color property in eprops(%u)',i)); end
+                if (isfield(eprops(i),'hide') && ~isempty(eprops(i).hide));     validateattributes(eprops(i).hide,{'logical'},{'scalar'},'',sprintf('hide property in eprops(%u)',i)); end
+                if (isfield(eprops(i),'cshape') && ~isempty(eprops(i).cshape))
+                    validateattributes(eprops(i).cshape,{'char'},{'nonempty'},'',sprintf('cshape property in eprops(%u)',i));
+                    if ~any(strcmp(eprops(i).cshape,{'rect','circ'})), err('Element cshape should be either rect or circ.'); end
+                    switch eprops(i).cshape
+                        case 'rect'
+                            if ~(isfield(eprops(i),'dim') && ~isempty(eprops(i).dim));  err('Property dim is not defined in eprops(%u)',i); end
+                            validateattributes(eprops(i).dim,{'double'},{'vector','numel',2},'',sprintf('dim property in eprops(%u)',i));
+                            if ~(isfield(eprops(i),'orien') && ~isempty(eprops(i).orien));  err('Property orien is not defined in eprops(%u)',i); end
+                            validateattributes(eprops(i).orien,{'double'},{'vector','numel',3},'',sprintf('orien property in eprops(%u)',i));
+                        case 'circ'
+                            if ~(isfield(eprops(i),'dim') && ~isempty(eprops(i).dim));  err('Property dim is not defined in eprops(%u)',i); end
+                            validateattributes(eprops(i).dim,{'double'},{'vector','numel',1},'',sprintf('dim property in eprops(%u)',i));
+                    end
+                end
+                
+                if (isfield(eprops(i),'nbeams') && ~isempty(eprops(i).nbeams))
+                    validateattributes(eprops(i).nbeams,{'double'},{'scalar','>=',1},'',sprintf('nbeams property in eprops(%u)',i));
+                else
+                    eprops(i).nbeams = 1;
+                end
+                
+                %start orien checks. Note: this comes *after* the dependency of cshape=rect on orien is ensured
+                if (isfield(eprops(i),'orien') && ~isempty(eprops(i).orien))
+                    for j=1:length(eprops(i).elems)
+                        xp = nodes(elements(eprops(i).elems(j),1),:);
+                        xq = nodes(elements(eprops(i).elems(j),2),:);
+                        
+                        %check if supplied local y vector works
+                        %%%%%%%%%%%%%%%%%%%%%%%%%%%%%%%%%%%%%%%
+                        %this directly from SPACAR 2015 source:
+                        ex = xq(:) - xp(:);
+                        ex = ex/norm(ex);
+                        ey_input = eprops(i).orien;
+                        ey = ey_input(:)/norm(ey_input);
+                        ex_proj = dot(ey,ex);
+                        noemer = sqrt(1-ex_proj^2);
+                        if noemer < 1e-5
+                            err('Orien property of element %i does not work, because (almost) parallel to element axis.',eprops(i).elems(j))
+                        end
+                        %%%%%%%%%%%%%%%%%%%%%%%%%%%%%%%%%%%%%%
+                        
+                        %check if normal to local x axis (else warn)
+                        if dot(ex,ey) > 1e-3
+                            warn('Note that local y-axis of element %i might be different than expected, because orien property is not normal to element axis.',eprops(i).elems(j));
+                        end
+                    end
+                else %dealing with circular cs here (because orien is required for rectangular cs)
+                    %check if default works
+                    orien_def = [0 1 0];
+                    for j=1:length(eprops(i).elems)
+                        xp = nodes(elements(eprops(i).elems(j),1),:);
+                        xq = nodes(elements(eprops(i).elems(j),2),:);
+                        %%%%%%%%%%%%%%%%%%%%%%%%%%%%%%%%%%%%%%%
+                        %this directly from SPACAR 2015 source:
+                        ex = xq - xp;
+                        ex = ex/norm(ex);
+                        ey_input = orien_def;
+                        ey = ey_input(:)/norm(ey_input);
+                        ex_proj = dot(ey,ex);
+                        noemer = sqrt(1-ex_proj^2);
+                        if noemer < 1e-5
+                            err('No orien property specified for element %i. Default value [0 1 0] does not work, because (almost) parallel to element axis.',eprops(i).elems(j))
+                        end
+                        %%%%%%%%%%%%%%%%%%%%%%%%%%%%%%%%%%%%%%
+                    end
+                    eprops(i).orien = orien_def; %default setting
+                end
+                
+                %check for mandatory fields when dens field is present
+                if (isfield(eprops(i),'dens') && ~isempty(eprops(i).dens))
+                    validateattributes(eprops(i).dens,{'double'},{'scalar'},'',   sprintf('dens property in eprops(%u)',i));
+                    
+                    %dens requires cshape
+                    if ~(isfield(eprops(i),'cshape') && ~isempty(eprops(i).cshape))
+                        err('Property cshape is not defined in eprops(%u)',i);
+                    end
+                end
+                
+                %check for mandatory fields when flex field is present
+                if (isfield(eprops(i),'flex') && ~isempty(eprops(i).flex))
+                    validateattributes(eprops(i).flex,{'double'},{'vector','positive'},'',sprintf('flex property in eprops(%u)',i));
+                    
+                    %check if values for flex are valid
+                    validateattributes(eprops(i).flex,{'double'},{'vector'},'',  sprintf('flex property in eprops(%u)',i));
+                    if any(((eprops(i).flex==1)+(eprops(i).flex==2)+(eprops(i).flex==3)+(eprops(i).flex==4)+(eprops(i).flex==5)+(eprops(i).flex==6))==0)
+                        err('Invalid deformation mode in eprops(%u).flex.',i)
+                    end
+                    
+                    %check if field exist in structure
+                    if ~(isfield(eprops(i),'cshape') && ~isempty(eprops(i).cshape)); err('Property cshape is not defined in eprops(%u)',i);     end
+                    if ~(isfield(eprops(i),'emod') && ~isempty(eprops(i).emod)); err('Property emod is not defined in eprops(%u)',i);     end
+                    if ~(isfield(eprops(i),'smod') && ~isempty(eprops(i).smod)); err('Property smod is not defined in eprops(%u)',i);     end
+                    if ~(isfield(eprops(i),'dens') && ~isempty(eprops(i).dens)); err('Property dens is not defined in eprops(%u)',i);     end
+                else
+                    eprops(i).flex = [];
+                    if (isfield(eprops(i),'emod') && ~isempty(eprops(i).emod)); warn('Property eprops(%u).emod is redundant without the flex property.',i);     end
+                    if (isfield(eprops(i),'smod') && ~isempty(eprops(i).smod)); warn('Property eprops(%u).smod is redundant without the flex property.',i);     end
+                end
+                
+            end
+        end
+        %warn user if elements are defined without adding properties to them
+        el_without_prop_index = ~ismember(1:size(elements,1),el_nr_doubles_check);
+        if any(el_without_prop_index)
+            el_without_prop = find(el_without_prop_index);
+            if length(el_without_prop) == 1
+                el_without_prop_str = num2str(el_without_prop);
+                warn('Element %s has no user-defined properties. Defaults (rigid massless elements) are used.',el_without_prop_str)
+            else
+                el_without_prop_str = [num2str(el_without_prop(1)) sprintf(', %i',el_without_prop(2:end))];
+                warn('Elements %s have no user-defined properties. Defaults (rigid massless elements) are used.',el_without_prop_str)
+            end
+        end
+        %warn user if no element has flexibility
+        %if ~isfield(eprops,'flex') || cellfun(@isempty,{eprops(:).flex})
+        if ~(isfield(eprops,'flex') || sum(cellfun(@isempty,{eprops(:).flex})))
+            warn('No element has the flex property. Simulation does not seem useful.')
+        end
+    end
+    
+    %CHECK RLS INPUT VARIABLE
+    if exist('rls','var') && ~isempty(rls)
+        ensure(all(ismember(fieldnames(rls),{'def'})),'Unknown field in rls; only def field is allowed.');
+        
+        for i=1:size(rls,2)
+            if ~isempty(rls(i).def)
+                validateattributes(rls(i).def,{'double'},{'vector'},'',   sprintf('def property in rls(%u)',i));
+                if any(((rls(i).def==1)+(rls(i).def==2)+(rls(i).def==3)+(rls(i).def==4)+(rls(i).def==5)+(rls(i).def==6))==0)
+                    err('Invalid deformation mode in rls(%u).',i)
+                end
+            end
+        end
+    end
+    
+    %CHECK OPTIONAL ARGUMENTS
+    if (exist('opt','var') && ~isempty(opt))
+        allowed_opts = {'filename','gravity','silent','calcbuck','showinputonly','loadsteps'};
+        supplied_opts = fieldnames(opt);
+        unknown_opts_i = ~ismember(supplied_opts,allowed_opts);
+        if any(unknown_opts_i)
+            err('Unknown opt field %s.',supplied_opts{unknown_opts_i});
+        end
+        
+        if isfield(opt,'filename')
+            if isempty(opt.filename)
+                warn('Filename cannot be empty. Filename spacar_file is used instead.');
+            else
+                validateattributes(opt.filename,{'char'},{'vector'},'',            'filename property in opt');
+                if length(opt.filename) > 19
+                    warn('Filename too long: maximum of 20 characters. Filename spacar_file is used instead.');
+                end
+            end
+        end
+        if (isfield(opt,'silent') && ~isempty(opt.silent))
+            validateattributes(opt.silent,{'logical'},{'scalar'},'',            'silent property in opt');   end
+        if (isfield(opt,'calcbuck') && ~isempty(opt.calcbuck))
+            validateattributes(opt.calcbuck,{'logical'},{'scalar'},'',          'calcbuck property in opt'); end
+        if (isfield(opt,'gravity') && ~isempty(opt.gravity))
+            validateattributes(opt.gravity,{'double'},{'vector','numel',3},'',  'gravity property in opt');  end
+        
+    end
+end %END NOT-SILENT MODE BLOCK
+
+% assign output
+switch nargin
+    case 1
+        varargout{1} = nodes;
+    case 2
+        varargout{1} = nodes;
+        varargout{2} = elements;
+    case 3
+        varargout{1} = nodes;
+        varargout{2} = elements;
+        varargout{3} = nprops;
+    case 4
+        varargout{1} = nodes;
+        varargout{2} = elements;
+        varargout{3} = nprops;
+        varargout{4} = eprops;
+    case 5
+        varargout{1} = nodes;
+        varargout{2} = elements;
+        varargout{3} = nprops;
+        varargout{4} = eprops;
+        varargout{5} = rls;
+    case 6
+        varargout{1} = nodes;
+        varargout{2} = elements;
+        varargout{3} = nprops;
+        varargout{4} = eprops;
+        varargout{5} = rls;
+        varargout{6} = opt;
+end
+
+end
+
+function showInput(varargin)
+disp('Showing input geometry');
+end
+
+function print_dat(fileID,formatSpec,string)
+    if ~isempty(regexp(string,'\n','once'))
+        fprintf(fileID,formatSpec,string);
+    end
+end
+
+function err(msg,varargin)
+%custom error function to hide the backtrace stuff in command window
+errorstruct.stack.file = '';
+errorstruct.stack.name = 'spacarlight';
+errorstruct.stack.line = 1;
+errorstruct.identifier = '';
+
+if nargin > 1
+    errorstruct.message = sprintf(msg,varargin{:});
+else
+    errorstruct.message =sprintf(msg);
+end
+
+error(errorstruct)
+
+end
+
+function warn(msg,varargin)
+%custom warning function to include sprintf syntax
+warning('on','all')
+if nargin > 1
+    warning(msg,varargin{:});
+else
+    warning(sprintf(msg)); %#ok<SPWRN> \n not supported
+end
+warning('off','all')
+end
+
+function ensure(cond,msg,varargin)
+%custom assert function to hide the backtrace stuff in command window
+try
+    %execute assert, but hide output
+    assert(cond);
+catch
+    %if assert failed, throw error
+    err(msg,varargin{:});
+end
+%if assert succeeded, do nothing
+end
+
+%% AUXILIARY FUNCTIONS
+function results = calc_results(filename, E_list, id_inputf, id_inputx, nodes, eprops, opt)
+nddof   = getfrsbf([filename '.sbd'],'nddof'); %number of dynamic DOFs
+t_list  =  1:getfrsbf([filename,'.sbd'],'tdef'); %list of timesteps
+lnp     = getfrsbf([filename,'.sbd'],'lnp'); %lnp data
+ln      = getfrsbf([filename,'.sbd'],'ln'); %lnp data
+
+if nddof == 0
+    err('No dynamic degrees of freedom.')
+end
+
+results.ndof = getfrsbf([filename '.sbd'] ,'ndof'); %
+
+%CHECK BUCKLING SETTINGS
+calcbuck = false;
+if (isfield(opt,'calcbuck') && opt.calcbuck == 1)
+    calcbuck = true;
+    if id_inputx
+        warn('Input displacement prescribed; buckling load multipliers are also with respect to reaction forces due to this input.');
+    end
+    if ~id_inputf
+        warn('No external forces are prescribed. Buckling values are not calculated.');
+        calcbuck = false;
+    end
+end
+
+%PROCESS RESULTS PER LOADSTEP
+for i=t_list
+    x       = getfrsbf([filename '.sbd'] ,'x', i);
+    fxtot   = getfrsbf([filename '.sbd'] ,'fxt',i);
+    M0 = getfrsbf([filename '.sbm'] ,'m0', i);
+    G0 = getfrsbf([filename '.sbm'] ,'g0', i);
+    K0 = getfrsbf([filename '.sbm'] ,'k0', i);
+    K = K0 + getfrsbf([filename '.sbm'] ,'n0', i) + G0;
+    %C = getfrsbf([filename '.sbm'] ,'c0', t_list(i)) + getfrsbf([filename '.sbm'] ,'d0', t_list(i));
+    
+    %NODE DEPENDENT RESULTS
+    for j=1:size(nodes,1)
+        if ~ismember((j-1)*2+1,ln) %if node not connected to an element
+            results.step(i).node(j).x = nodes(j,1:3);
+            results.node(j).x(1:3,i) = results.step(i).node(j);
+            continue;
+        end
+        %store results per loadstep, using "step" field
+        results.step(i).node(j).p           = x(lnp((j-1)*2+1,1:3));
+        results.step(i).node(j).r_eulzyx    = quat2eulang(x(lnp((j-1)*2+2,1:4)));
+        results.step(i).node(j).r_axang     = quat2axang(x(lnp((j-1)*2+2,1:4)));
+        results.step(i).node(j).r_quat      = x(lnp((j-1)*2+2,1:4));
+        results.step(i).node(j).Freac       = fxtot(lnp((j-1)*2+1,1:3));
+        results.step(i).node(j).Mreac       = fxtot(lnp((j-1)*2+2,2:4))/2;
+        [results.step(i).node(j).CMglob, results.step(i).node(j).CMloc]  =  complm(filename,(j-1)*2+1,(j-1)*2+2,i); %#ok<*AGROW>
+        
+        %also store results for all loadsteps combined
+        results.node(j).p(1:3,i)             = results.step(i).node(j).p;
+        results.node(j).r_eulzyx(1:3,i)      = results.step(i).node(j).r_eulzyx;
+        results.node(j).r_axang(1:4,i)       = results.step(i).node(j).r_axang;
+        results.node(j).r_quat(1:4,i)        = results.step(i).node(j).r_quat;
+        results.node(j).Freac(1:3,i)         = results.step(i).node(j).Freac;
+        results.node(j).Mreac(1:3,i)         = results.step(i).node(j).Mreac;
+        results.node(j).CMglob(1:6,1:6,i)    = results.step(i).node(j).CMglob;
+        results.node(j).CMloc(1:6,1:6,i)     = results.step(i).node(j).CMloc;
+    end
+    
+    %EIGENFREQUENCIES
+    [~,D]   = eig(K(1:nddof,1:nddof),M0(1:nddof,1:nddof));
+    D       = diag(D);
+    [~,o]   = sort(abs(D(:)));
+    d       = D(o);
+    results.step(i).freq = sqrt(d)*1/(2*pi); %per loadstep
+    results.freq(1:nddof,i) = results.step(i).freq; %for all loadsteps
+    
+    %BUCKLING
+    if calcbuck
+        [~,loadmult] = eig(-K0,G0);
+        results.step(i).buck = sort(abs(diag(loadmult))); %per loadstep
+        results.buck(1:nddof,i) = results.step(i).buck; %for all loadsteps
+    end
+               
+    %MAXIMUM STRESS
+    [propcrossect, Sig_nums]  = calc_propcrossect(E_list,eprops);
+    [~,~,~,stressextrema] = stressbeam([filename,'.sbd'],Sig_nums,i,[],propcrossect);
+    results.step(i).stressmax = stressextrema.max*1e6; %per loadstep
+    results.stressmax(i) = results.step(i).stressmax; %for all loadsteps
+end
+
+
+end
+
+function stiffness = calc_stiffness(eprops)
+% Compute the stiffness properties for rectangular or circular cross-section
+type    = eprops.cshape;
+dim     = eprops.dim;
+E       = eprops.emod;
+G       = eprops.smod;
+v       = E/(2*G) - 1;
+switch lower(type)
+    case 'rect'
+        t   = dim(1);
+        w   = dim(2);
+        A   = t*w;
+        It 	= calc_torsStiff(t,w);
+        Iy  = (1/12)*t*w^3;
+        Iz  = (1/12)*w*t^3;
+        k   = 10*(1+v)/(12+11*v);
+    case 'circ'
+        d   = dim(1);
+        A   = (pi/4)*d^2;
+        It  = (pi/32)*d^4;
+        Iy  = (pi/64)*d^4;
+        Iz  = Iy;
+        k   = 6*(1+v)/(7+6*v);
+end
+stiffness(1,1) = E*A;
+stiffness(1,2) = G*It;
+stiffness(1,3) = E*Iy;
+stiffness(1,4) = E*Iz;
+stiffness(1,5) = stiffness(1,3)/(G*A*k);
+stiffness(1,6) = stiffness(1,4)/(G*A*k);
+end
+
+function Ip = calc_torsStiff(t, w)
+% Compute the polar moment of inertia for rectangular cross-sections
+if w > t
+    a = t/2;
+    b = w/2;
+else
+    a = w/2;
+    b = t/2;
+end
+sumN_new    = 0;
+sumN        = 0;
+n           = 1;
+while (n < 3 || abs((sumN_new/sumN)) > 0.0001)
+    sumN_new    = (1/n^5) * tanh(n*pi*b/(2*a));
+    n           = n + 2;
+    sumN        = sumN + sumN_new;
+end
+Ip = 1/3 * (2*a)^3*(2*b) * (1 - (192/pi^5)*(a/b)*sumN);
+end
+
+function inertia = calc_inertia(eprops)
+% Compute the inertia properties for rectangular or circular cross-section
+type    = eprops.cshape;
+dim     = eprops.dim;
+rho     = eprops.dens;
+switch lower(type)
+    case 'rect'
+        t   = dim(1);
+        w   = dim(2);
+        A   = t*w;
+        Iy  = 1/12 * t*w^3;
+        Iz  = 1/12 * w*t^3;
+    case 'circ'
+        d   = dim(1);
+        A   = (pi/4)*d^2;
+        Iy  = (pi/64)*d^4;
+        Iz  = Iy;
+end
+inertia(1,1) = rho*A;
+inertia(1,2) = rho*(Iy+Iz);
+inertia(1,3) = rho*Iy;
+inertia(1,4) = rho*Iz;
+inertia(1,5) = 0;
+end
+
+function out = quat2axang(q)
+
+%conversion from quaternions (Euler parameters) to axis-angle representation
+%based on http://www.euclideanspace.com/maths/geometry/rotations/conversions/quaternionToAngle/
+%first output is angle (radians), followed by axis
+
+if q(1)>1, err('Quaternions should be normalized.'); end
+
+angle = 2*acos(q(1)); %returns in radians
+s = sqrt(1-q(1)^2);
+if s < 0.001
+    %if s is close to zero, then axis is not important (just pick something normalised)
+    x = 1;
+    y = 0;
+    z = 0;
+else
+    x = q(2)/s;
+    y = q(3)/s;
+    z = q(4)/s;
+end
+
+out = [angle; x; y; z];
+
+end
+
+function eul = quat2eulang(q)
+
+%conversion from quaternions to Euler angles (radians)
+%rotation sequence is ZYX (following quat2eul from Robotics System Toolbox)
+
+q = normc(q(:)); %normalize
+
+%extra check
+test = -2*(q(2)*q(4)-q(1)*q(3));
+if test>1, test = 1; end
+
+eul(1,1) = atan2(2*(q(2)*q(3)+q(1)*q(4)),q(1)^2+q(2)^2-q(3)^2-q(4)^2);
+eul(2,1) = asin(test);
+eul(3,1) = atan2(2*(q(3)*q(4)+q(1)*q(2)),q(1)^2-q(2)^2-q(3)^2+q(4)^2);
+
+if ~isreal(eul), eul = real(eul); end
+
+end
+
+function cw= cw_values(L,eprops)
+w = eprops.dim(2);
+E = eprops.emod;
+G = eprops.smod;
+v = E/(2*G) - 1;
+
+aspect  = L/w;        %- aspect ratio of flexure
+c       = sqrt(24/(1+v));
+cw      = (aspect*c/(aspect*c-2*tanh(aspect*c/2)));
+end
+
+function [CMglob, CMloc] = complm(filename,ntr,nrot,tstp)
+% Calculate the compliance matrix in global directions and in body-fixed
+% local directions.
+
+tstp    = tstp-1;
+CMglob  =zeros(6,6);
+CMloc   =zeros(6,6);
+if (nargin < 3) || (nargin>4)
+    warn('complm() needs 3 or 4 input arguments');
+    return;
+end
+if nargin < 4, tstp=0; end
+% get data from files
+DX      =getfrsbf([filename '.sbd'],'dx',tstp+1);
+X       =getfrsbf([filename '.sbd'],'x',tstp+1);
+lnp     =getfrsbf([filename '.sbd'],'lnp');
+nxp     =getfrsbf([filename '.sbd'],'nxp');
+nep     =getfrsbf([filename '.sbd'],'nep');
+% nddof   =getfrsbf([filename '.sbd'],'nddof');
+% locate the place of the coordinates of the points where the compliance
+% has to be determined
+locv    =[lnp(ntr,1:3), lnp(nrot,1:4)];
+% test whether the selected coordinates are feasible
+for i=1:7
+    if locv(i) <= 0
+        warn('Invalid node number for complm().');
+        return;
+    end
+    if locv(i) <= nxp(1) || ...
+            (locv(i)>(nxp(1)+nxp(2)) && locv(i) <= (nxp(1)+nxp(2)+nxp(3)))
+        %          disp('WARNING: constrained node');
+    end
+end
+% search for the right degrees of freedom
+locdof=[nxp(3)+(1:nxp(4)), nxp(3)+nxp(4)+nep(3)+(1:nep(4))];
+
+% reduce DX to the rows needed
+DX=DX(locv,locdof);
+K0      =getfrsbf([filename '.sbm'],'k0',tstp+1);
+G0      =getfrsbf([filename '.sbm'],'g0',tstp+1);
+CMlambda=DX*((K0+G0)\(DX'));
+% Reduce CMlambda to the correct matrices by the lambda matrices
+lambda0=X(locv(4));
+lambda1=X(locv(5));
+lambda2=X(locv(6));
+lambda3=X(locv(7));
+lambdabt=[ -lambda1  lambda0 -lambda3  lambda2
+    -lambda2  lambda3  lambda0 -lambda1
+    -lambda3 -lambda2  lambda1  lambda0 ];
+lambdat= [ -lambda1  lambda0  lambda3 -lambda2
+    -lambda2 -lambda3  lambda0  lambda1
+    -lambda3  lambda2 -lambda1  lambda0 ];
+Tglob= [ eye(3)     zeros(3,4)
+    zeros(3,3) 2*lambdabt];
+Tloc = [ lambdat*(lambdabt') zeros(3,4)
+    zeros(3,3) 2*lambdat];
+CMglob=Tglob*CMlambda*(Tglob');
+CMloc=Tloc*CMlambda*(Tloc');
+end
+
+function [propcrossect, Sig_nums]  = calc_propcrossect(E_list,eprops)
+%restructure crossectional properties to evaluate stresses throuqh
+%stressbeam.m
+
+propcrossect = [];Sig_nums = [];
+
+for i=1:size(E_list,1)
+    id=[];
+    for j=1:size(eprops,2)
+        for k=1:length(eprops(j).elems)
+            if eprops(j).elems(k)==i
+                id=j;
+            end
+        end
+    end
+    if ~isempty(id)
+        if (isfield(eprops(id),'flex') && ~isempty(eprops(id).flex))
+            Elements = E_list(i,:);
+            Elements(Elements==0) = [];
+            Sig_nums = [Sig_nums Elements];
+            
+            switch eprops(id).cshape
+                case 'rect'
+                    for j=1:length(Elements)
+                        propcrossect(end+1).CrossSection = 'rect';
+                        propcrossect(end).Dimensions = [eprops(id).dim(1),eprops(id).dim(2)];
+                    end
+                case 'circ'
+                    for j=1:length(Elements)
+                        propcrossect(end+1).CrossSection = 'circ';
+                        propcrossect(end).Dimensions = eprops(id).dim(1);
+                    end
+            end
+        end
+    end
+end
 end